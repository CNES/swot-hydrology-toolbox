#!/usr/bin/env python
'''
 This file is part of the SWOT Hydrology Toolbox
 Copyright (C) 2018 Centre National d’Etudes Spatiales
 This software is released under open source license LGPL v.3 and is distributed WITHOUT ANY WARRANTY, read LICENSE.txt for further details.
'''



from cnes.modules.geoloc.lib.interface import Sensor, RiverTile, PixcvecRiver, PixelCloud
import cnes.modules.geoloc.lib.geoloc as geoloc
from cnes.modules.geoloc.lib.pixc_to_shp import pixc_to_shp
from cnes.modules.geoloc.lib.geoloc import GEN_RAD_EARTH_EQ, GEN_RAD_EARTH_POLE

import numpy as np
import argparse
import os
import os.path
from collections import defaultdict
from numpy import polyfit
import shutil
from netCDF4 import Dataset
from scipy import interpolate


# used to filter out fill value and clearly wrong heights, dead sea is about -410 (for now)
MIN_HEIGHT_VALUE = -800

class GeolocRiver(object):
    def __init__(self, pixc, pixcvec, sensor, rivertile):
        
        self.pixc = pixc       
        self.pixcvec = pixcvec
        self.sensor = sensor
        self.rivertile = rivertile

        # Build a dict of (reach id, node id) to node index in the node list
        # Used to find node index (in the node file) corresponding to the (reach index, nodex index) tuple from the pixel cloud
        self.node_reach_dict = {}
        for rivertile_index in range(self.rivertile.node_indx.size):
            rivertile_reach_indx = self.rivertile.reach_indx[rivertile_index]
            rivertile_node_indx = self.rivertile.node_indx[rivertile_index]
            self.node_reach_dict[(rivertile_reach_indx, rivertile_node_indx)] = rivertile_index

        # Build a dict of reach_id -> list of nodes ids
        # Used to interpolate node heights per reach
        self.reach_dict = defaultdict(list)
        for rivertile_index in range(self.rivertile.node_indx.size):
            rivertile_reach_indx = self.rivertile.reach_indx[rivertile_index]
            rivertile_node_indx = self.rivertile.node_indx[rivertile_index]
            self.reach_dict[rivertile_reach_indx].append(rivertile_node_indx)

    def fit_node_heights(self, plot=False):
        """Linear fit on node heights per reach"""

        # dict of reach id -> linear fit coefficients
        reach_fit = {}

        # For each reach, compute the fit
        for reach_id in self.reach_dict.keys():

            # x variable are the node ids. This assumes that nodes are equidistant
            # to be improved using the along reach coordinate of the node instead
            x = self.reach_dict[reach_id]

            # y variable is height
            # get the node heights for the current reach from the reach dict
            y = np.array([self.rivertile.h_n_ave[self.node_reach_dict[(reach_id, node_indx)]] for node_indx in x])

            # filter bad data in y (nan, -inf, fill values)
            good = (y >= MIN_HEIGHT_VALUE)
            x = np.array(x)[good]
            y = np.array(y)[good]

            # Linear fitting (if enough points)
            reach_str = ""
            if np.sum(good) >= 2:
                a, b = polyfit(x, y, 1)
                reach_fit[reach_id] = (a, b)
                reach_str = "reach %d"%(reach_id)
            else:
                reach_fit[reach_id] = None

            if plot: # for debug/visu
                import matplotlib.pyplot as plt
                f, ax = plt.subplots()
                ax.plot(x, y)

                X = np.linspace(np.min(x), np.max(x))
                Y = a*X+b

                ax.plot(X, Y)
                plt.title(reach_str)
                plt.show(block=True)

        # Reconstruct node heights using the computed coefficients
        for rivertile_index in range(self.rivertile.node_indx.size):
            rivertile_reach_indx = self.rivertile.reach_indx[rivertile_index]
            rivertile_node_indx = self.rivertile.node_indx[rivertile_index]
            if reach_fit[rivertile_reach_indx] is not None:
                a, b = reach_fit[rivertile_reach_indx]
                self.rivertile.h_n_ave_fit[rivertile_index] = a*rivertile_node_indx + b

    def estimate_pixvec_height_for_geoloc(self, interpolate_pixc_between_nodes):
        """
        Compute new heights for each pixcvec point,
        either the associated node height (interpolate_pixc_between_nodes == False),
        or interpolating between the associated node and the next/previous closest (interpolate_pixc_between_nodes == True)
        """

        self.new_height = np.copy(self.pixcvec.height)

        unfound_keys = 0

        # For each pixcvec point
        for point_index in range(self.pixcvec.height.size):
            reach_index = self.pixcvec.reach_index[point_index]
            node_index = self.pixcvec.node_index[point_index]

            # Check if the reach and node of the point exist in the node file
            key = (reach_index, node_index)
            if key not in self.node_reach_dict:
                unfound_keys += 1
            else:
                rivertile_index = self.node_reach_dict[key]

                # If possible, interpolate new point height from the associated node and the next/previous closest
                if interpolate_pixc_between_nodes and (reach_index, node_index-1) in self.node_reach_dict and (reach_index,node_index+1) in self.node_reach_dict:
                    rivertile_index_less_one = self.node_reach_dict[(reach_index,node_index-1)]
                    rivertile_index_plus_one = self.node_reach_dict[(reach_index,node_index+1)]

                    # 's' means curvilinear coordinate (distance along reach)
                    s_pixc = self.pixcvec.along_reach[point_index]
                    s_node = self.rivertile.s[rivertile_index]
                    s_node_previous = self.rivertile.s[rivertile_index_less_one]
                    s_node_after = self.rivertile.s[rivertile_index_plus_one]

                    # logic to handle if point is before/after the associated node
                    if s_node < s_pixc:
                        d1 = s_pixc - s_node
                        d2 = s_node_after- s_pixc
                        h1 = self.rivertile.h_n_ave_fit[rivertile_index]
                        h2 = self.rivertile.h_n_ave_fit[rivertile_index_plus_one]
                    else:
                        d1 = s_pixc - s_node_previous
                        d2 = s_node - s_pixc
                        h1 = self.rivertile.h_n_ave_fit[rivertile_index_less_one]
                        h2 = self.rivertile.h_n_ave_fit[rivertile_index]

                    # Linear interpolation of height
                    if h1 >= MIN_HEIGHT_VALUE and h2 >= MIN_HEIGHT_VALUE:
                        self.new_height[point_index] = h1 + (h2-h1)/(d1+d2)*d1
                    if reach_index == 5382:
                        print ("h1:",h1,' h2:',h2,' d1:',d1,' d2:',d2, 
                               's_prev',s_node_previous,' s_node',s_node,'s_aft',s_node_after,
                               ' new_height:',self.new_height[point_index])
                        
                else:
                    # Simple case: just use the node height to estimate improved_height
                    new_height = self.rivertile.h_n_ave[rivertile_index]
                    # avoid bad data
                    if new_height >= MIN_HEIGHT_VALUE:
                        self.new_height[point_index] = new_height
                if reach_index == 5382:
                    print ("new_height:",self.new_height[point_index],'node_height')

        if unfound_keys > 0:
            print("Warning: {} points' (reach, node) were not found in the node file".format(unfound_keys))

    def apply_improved_geoloc(self):
        """
        Compute the new lat, lon, height using the new heights
        """
<<<<<<< HEAD
        if method == 'taylor':
            self.taylor_improved_geoloc()
        else:
            # swotlib
            self.swotlib_improved_geoloc()

    def swotlib_improved_geoloc(self):
        """
        wrapper for functions that use the actual geolocation in swotlib
        """
        # import python/swotlib-only stuff
        import swot.proc.geolocate
        import swot.proc.base_classes
        import swot.multilook.multilook as ml
        import swot.refloc.refloc
        #print ("got here", self.sensor)
        # make swot.proc sensor file from damiens version
        sensor = swot.proc.base_classes.TVP()#Sensor()
        sensor.time = np.array(self.sensor.time, dtype=np.double)
        sensor.x = np.array(self.sensor.nadir_x, dtype=np.double)
        sensor.y = np.array(self.sensor.nadir_y, dtype=np.double)
        sensor.z = np.array(self.sensor.nadir_z, dtype=np.double)
        sensor.vx = np.array(self.sensor.nadir_vx, dtype=np.double)
        sensor.vy = np.array(self.sensor.nadir_vy, dtype=np.double)
        sensor.vz = np.array(self.sensor.nadir_vz, dtype=np.double)
        sensor.ref_leverarm_x = np.array(self.sensor.ref_leverarm_x, dtype=np.double)
        sensor.ref_leverarm_y = np.array(self.sensor.ref_leverarm_y, dtype=np.double)
        sensor.ref_leverarm_z = np.array(self.sensor.ref_leverarm_z, dtype=np.double)
        sensor.sec_leverarm_x = np.array(self.sensor.sec_leverarm_x, dtype=np.double)
        sensor.sec_leverarm_y = np.array(self.sensor.sec_leverarm_y, dtype=np.double)
        sensor.sec_leverarm_z = np.array(self.sensor.sec_leverarm_z, dtype=np.double)
        #
        #sensor.baseline_left_x = np.array(self.sensor.baseline_left_x,dtype=np.double)
        #sensor.baseline_left_y = np.array(self.sensor.baseline_left_y,dtype=np.double)
        #sensor.baseline_left_z = np.array(self.sensor.baseline_left_z, dtype=np.double)
        #sensor.baseline_right_x = np.array(self.sensor.baseline_right_x, dtype=np.double)
        #sensor.baseline_right_y = np.array(self.sensor.baseline_right_y, dtype=np.double)
        #sensor.baseline_right_z = np.array(self.sensor.baseline_right_z ,dtype=np.double)
        #print ("#########sensor:",sensor.x)
        # get the azimuth looks
        azimuth_looks = int(np.nanmedian(self.pixc.num_rare_looks))
        #print ('#########az_looks:',azimuth_looks)
        line_to_sensor = np.arange(len(sensor.x))
        # fake these so we dont have to read them in and mess with the interface
        #sensor.time = np.array(line_to_sensor,dtype=np.double)
        #lat, lon, height = geoloc.convert_ecef2llh(
        #    sensor.x, sensor.y, sensor.z, GEN_RAD_EARTH_EQ, GEN_RAD_EARTH_POLE)
        #sensor.latitude = np.zeros(np.shape(sensor.x))
        #sensor.longitude = np.zeros(np.shape(sensor.x))
        #sensor.altitude =  np.zeros(np.shape(sensor.x))
        #sensor.heading = np.zeros(np.shape(sensor.x))
        
        rare_line_to_sensor = ml.boxcar_downsample(
            line_to_sensor[np.newaxis].T, azimuth_looks, 1,
            agg_type='sample')
        
        # get the swath side
        swath_side = 'Left'
        swath_side_int = 1
        if self.pixc.tile_ref.endswith('R'):
            swath_side = 'Right'
            swath_side_int = -1
        # make a refloc object
        attributes = {}#pixc.attributes
        attributes['nr_pixels'] = self.pixc.nr_pixels
        attributes['nr_lines'] = self.pixc.nr_lines
        attributes['wavelength'] = self.pixc.wavelength
        attributes['range_spacing'] = self.pixc.range_spacing
        attributes['near_range'] = self.pixc.near_range
        attributes['swath_side_flag'] = swath_side_int
        refloc = swot.refloc.refloc.refloc_from_sensor(
            sensor, attributes, rare_line_to_sensor)
        
        # set xyz image
        # Convert geodetic coordinates (lat, lon, height) to cartesian coordinates (x, y, z)
        x, y, z = geoloc.convert_llh2ecef(
            self.pixcvec.latitude, 
            self.pixcvec.longitude, 
            self.pixcvec.height, 
            GEN_RAD_EARTH_EQ, GEN_RAD_EARTH_POLE)
        #
        X = np.zeros((attributes['nr_lines'],attributes['nr_pixels']))
        Y = np.zeros((attributes['nr_lines'],attributes['nr_pixels']))
        Z = np.zeros((attributes['nr_lines'],attributes['nr_pixels']))
        X[self.pixcvec.azimuth_idx,self.pixcvec.range_idx] = x
        Y[self.pixcvec.azimuth_idx,self.pixcvec.range_idx] = y
        Z[self.pixcvec.azimuth_idx,self.pixcvec.range_idx] = z
        refloc.set_xyz(X,Y,Z)
        
        # set s_image
        use_illumination_time = True
        if use_illumination_time:
            # use the s_image in the pixc file
            s_image = np.zeros((attributes['nr_lines'],attributes['nr_pixels']))
                                    
            #### OLD WAY
            #~ sensor_s = [np.argmin(abs(self.sensor.time 
                                      #~ - self.pixc.illumination_time[k])) 
                        #~ for k in range(len(self.pixc.illumination_time))]
                        
            f = interpolate.interp1d(self.sensor.time,range(len(self.sensor.time)))
            sensor_s = (np.rint(f(self.pixc.illumination_time))).astype(np.double)
                        
            s_image[self.pixc.azimuth_index,self.pixc.range_index] = sensor_s[:]
            refloc.set_s_prof(s_image)
        else:
            # recompute s-image using pixc geoloc as refloc
            refloc.compute_s_prof(0, attributes['nr_lines'])
        #refloc.compute_s_prof(0, attributes['nr_lines'])
        # make H_new as a 2d image
        H_new = np.zeros((attributes['nr_lines'],attributes['nr_pixels']))
        H_new[self.pixcvec.azimuth_idx,self.pixcvec.range_idx] = self.new_height[:]
        
        # finally call the function that does the work 
        #llh = swot.proc.geolocate.height_constrained_geoloc_grad_search (
        #    refloc,
        #    sensor,
        #    H_new,
        #    self.pixc.wavelength,
        #    swath_side_int,
        #    maxiter=10)
        xyz = swot.proc.geolocate.fixed_height_geolocation (
            refloc,
            sensor,
            H_new,
            self.pixc.wavelength)
        llh = swot.proc.geolocate.xyz2llh(xyz)
        # map to outputs
        lat = np.squeeze(llh[0,:,:])
        lon = np.squeeze(llh[1,:,:])
        height = np.squeeze(llh[2,:,:])
        
        msk = np.zeros((attributes['nr_lines'],attributes['nr_pixels']))
        msk[self.pixcvec.azimuth_idx,self.pixcvec.range_idx] = 1
        self.OUT_lat_corr = lat[msk==1]
        self.OUT_lon_corr = lon[msk==1]
        self.OUT_height_corr = height[msk==1]
=======
        self.taylor_improved_geoloc()
>>>>>>> 77923a69

    def taylor_improved_geoloc(self):
        nb_pix = self.pixcvec.height.size
        #print ("got here", self.sensor)
        # Convert geodetic coordinates (lat, lon, height) to cartesian coordinates (x, y, z)
        x, y, z = geoloc.convert_llh2ecef(self.pixcvec.latitude, self.pixcvec.longitude, self.pixcvec.height, GEN_RAD_EARTH_EQ, GEN_RAD_EARTH_POLE)

        # Get position of associated along-track pixels (in cartesian coordinates)
        nadir_x = self.sensor.nadir_x
        nadir_y = self.sensor.nadir_y
        nadir_z = self.sensor.nadir_z

        # Get velocity of associated along-track pixels (in cartesian coordinates)
        nadir_vx = self.sensor.nadir_vx
        nadir_vy = self.sensor.nadir_vy
        nadir_vz = self.sensor.nadir_vz

        # Get distance from satellite to target point
        
        ri = self.pixcvec.near_range + self.pixcvec.range_idx * self.pixcvec.range_spacing

        # Init output vectors
        self.OUT_lat_corr = np.zeros((nb_pix)) # Improved latitudes
        self.OUT_lon_corr = np.zeros((nb_pix)) # Improved longitudes
        self.OUT_height_corr = np.zeros((nb_pix)) # Improved heights

        # need to remap illumnation time to nearest sensor index
        # TODO replace this by a call to a get_sensor_index or equivalent function
        # that either interpolates the sensor or does something more efficient
        
        #### OLD WAY
        #~ sensor_s = [np.argmin(abs(self.sensor.time 
                                  #~ - self.pixc.illumination_time[k])) 
                    #~ for k in range(len(self.pixc.illumination_time))]
                    
                    
        f = interpolate.interp1d(self.sensor.time,range(len(self.sensor.time)))
        sensor_s = (np.rint(f(self.pixc.illumination_time))).astype(int)
        
        # could call swot.proc.geolocate.height_constrained_geoloc directly here
        # Loop over each pixel (could be vectorized)
        
        # test with vectorisation ##
        h_noisy = self.pixcvec.height 
        nadir_x_vect = np.zeros(nb_pix)
        nadir_y_vect = np.zeros(nb_pix)
        nadir_z_vect = np.zeros(nb_pix)
        nadir_vx_vect = np.zeros(nb_pix)
        nadir_vy_vect = np.zeros(nb_pix)
        nadir_vz_vect = np.zeros(nb_pix)
        
        for i in np.arange(nb_pix):
            ind_sensor = sensor_s[i]
            nadir_x_vect[i] = nadir_x[ind_sensor]
            nadir_y_vect[i] = nadir_y[ind_sensor]
            nadir_z_vect[i] = nadir_z[ind_sensor]
            nadir_vx_vect[i] = nadir_vx[ind_sensor]
            nadir_vy_vect[i] = nadir_vy[ind_sensor]
            nadir_vz_vect[i] = nadir_vz[ind_sensor]
         
        p_final, p_final_llh, h_mu, (iter_grad,nfev_minimize_scalar) = geoloc.pointcloud_height_geoloc_vect(np.transpose(np.array([x, y, z])), h_noisy,
                                                                   np.transpose(np.array([nadir_x_vect, nadir_y_vect, nadir_z_vect])),
                                                                   np.transpose(np.array([nadir_vx_vect, nadir_vy_vect, nadir_vz_vect])),
                                                                   ri, self.new_height, 
                                                                   recompute_Doppler=True, recompute_R=True, verbose = False, 
                                                                   max_iter_grad=1, height_goal = 1.e-3, safe_flag=True)
                                                                   
        self.OUT_lat_corr, self.OUT_lon_corr, self.OUT_height_corr = np.transpose(p_final_llh)

        
def geoloc_river(pixc, pixcvec, sensor, rivertile, fit_heights_per_reach, interpolate_pixc_between_nodes,method='taylor'):
        geolocriver = GeolocRiver(pixc, pixcvec, sensor, rivertile)

        # Do the improved river geolocation
        print("Improved geolocation")
        if fit_heights_per_reach:
            geolocriver.fit_node_heights()
        geolocriver.estimate_pixvec_height_for_geoloc(interpolate_pixc_between_nodes)
        geolocriver.apply_improved_geoloc()
        
        return (geolocriver.OUT_lat_corr, geolocriver.OUT_lon_corr, geolocriver.OUT_height_corr)

def get_pixc_index(pixc_azimuth_idx,pixc_range_idx,pixcvec, pixc):
    # make a 2d slant image array
    arr2d = np.zeros((pixc.nr_lines,pixc.nr_pixels))
    # assign different value to the pixels that are in the pixcvec vs only pixc
    arr2d[pixc_azimuth_idx,pixc_range_idx] = 1
    arr2d[pixcvec.azimuth_idx,pixcvec.range_idx] = 2
    # keep only the good pixels in pixc 
    arr1d = arr2d[arr2d>0]
    N = len(arr1d)
    indx = np.arange(N,dtype='int32')
    pixc_index = indx[arr1d==2]
    return pixc_index


def main():
    parser = argparse.ArgumentParser()
    parser.add_argument('pixc', help='full pixel cloud file', type=str)
    parser.add_argument('pixcvec', help='pixcvec file', type=str)
    parser.add_argument('sensor', help='Sensor file', type=str)
    parser.add_argument('rivertile', help='river tile file', type=str)
    parser.add_argument('output_dir', help='output directory', type=str)
    parser.add_argument("--write_shapefile", help="True to write a shapefile version of pixc input and output", nargs='?', type=bool, default=False, const=True)
    parser.add_argument("--fit_heights_per_reach", help="fit and interpolate node heights in each reach", nargs='?', type=bool, default=False, const=True)
    parser.add_argument("--interpolate_pixc_between_nodes", help="interpolate pixc heights between the two closest nodes", nargs='?', type=bool, default=False, const=True)
    args = parser.parse_args()

    # Read inputs
    objPixc = PixcvecRiver(args.pixc)
    objPixcvec = PixcvecRiver(args.pixcvec)
    objSens = Sensor().from_file(args.sensor)
    objRiver = RiverTile().from_file(args.rivertile)

    pixc_dataset = Dataset(args.pixc)

    # Do the improved river geolocation
    (lat_corr, lon_corr, height_corr) = geoloc_river(
            objPixcvec, objSens, objRiver, 
            args.fit_heights_per_reach, 
            args.interpolate_pixc_between_nodes)

    # get the pixc_index
    pixc_index = get_pixc_index(
        objPixc.azimuth_idx,objPixc.range_idx,objPixcvec, objPixc)
    
    # Write outputs

    # format cycle_number and pass_number with leading zeros
    cycle_number = "{:03d}".format(pixc_dataset.getncattr("cycle_number"))
    pass_number = "{:03d}".format(pixc_dataset.getncattr("pass_number"))
    tile_ref = pixc_dataset.getncattr("tile_ref")

    # Symlinks to pixc and sensor with the right name for locnes input
    def swot_symlink(target, name):
        outname = name.format(cycle_number, pass_number, tile_ref)
        outpath = os.path.join(os.path.abspath(args.output_dir), outname)

        # Overwrite the link is existing
        if os.path.islink(outpath):
            print("Overwritting existing {}".format(outpath))
            os.remove(outpath)

        os.symlink(target, outpath)

    swot_symlink(os.path.abspath(args.pixc), "SWOT_L2_HR_PIXC_{}_{}_{}_main.nc")
    swot_symlink(os.path.abspath(args.sensor), "SWOT_L2_HR_PIXC_{}_{}_{}_sensor.nc")

    # write output pixcvec
    pixcvec_outname = "SWOT_L2_HR_PIXC_VEC_RIVER_{}_{}_{}.nc".format(cycle_number, pass_number, tile_ref)
    pixcvec_outpath = os.path.join(os.path.abspath(args.output_dir), pixcvec_outname)
    print("Writing {}".format(pixcvec_outpath))
    shutil.copyfile(args.pixcvec, pixcvec_outpath)

    pixcvec_improved = PixcvecRiver(pixcvec_outpath)
    pixcvec_improved.set_index_file(lat_corr, lon_corr, height_corr, pixc_index)

    if args.write_shapefile:
        print("Writing output shapefile")
        root, ext = os.path.splitext(pixcvec_outpath)
        pixc_to_shp(pixcvec_outpath, root + ".shp", "latitude_vectorproc", "longitude_vectorproc", ["height_vectorproc"])


if __name__ == "__main__":
    main()<|MERGE_RESOLUTION|>--- conflicted
+++ resolved
@@ -171,147 +171,7 @@
         """
         Compute the new lat, lon, height using the new heights
         """
-<<<<<<< HEAD
-        if method == 'taylor':
-            self.taylor_improved_geoloc()
-        else:
-            # swotlib
-            self.swotlib_improved_geoloc()
-
-    def swotlib_improved_geoloc(self):
-        """
-        wrapper for functions that use the actual geolocation in swotlib
-        """
-        # import python/swotlib-only stuff
-        import swot.proc.geolocate
-        import swot.proc.base_classes
-        import swot.multilook.multilook as ml
-        import swot.refloc.refloc
-        #print ("got here", self.sensor)
-        # make swot.proc sensor file from damiens version
-        sensor = swot.proc.base_classes.TVP()#Sensor()
-        sensor.time = np.array(self.sensor.time, dtype=np.double)
-        sensor.x = np.array(self.sensor.nadir_x, dtype=np.double)
-        sensor.y = np.array(self.sensor.nadir_y, dtype=np.double)
-        sensor.z = np.array(self.sensor.nadir_z, dtype=np.double)
-        sensor.vx = np.array(self.sensor.nadir_vx, dtype=np.double)
-        sensor.vy = np.array(self.sensor.nadir_vy, dtype=np.double)
-        sensor.vz = np.array(self.sensor.nadir_vz, dtype=np.double)
-        sensor.ref_leverarm_x = np.array(self.sensor.ref_leverarm_x, dtype=np.double)
-        sensor.ref_leverarm_y = np.array(self.sensor.ref_leverarm_y, dtype=np.double)
-        sensor.ref_leverarm_z = np.array(self.sensor.ref_leverarm_z, dtype=np.double)
-        sensor.sec_leverarm_x = np.array(self.sensor.sec_leverarm_x, dtype=np.double)
-        sensor.sec_leverarm_y = np.array(self.sensor.sec_leverarm_y, dtype=np.double)
-        sensor.sec_leverarm_z = np.array(self.sensor.sec_leverarm_z, dtype=np.double)
-        #
-        #sensor.baseline_left_x = np.array(self.sensor.baseline_left_x,dtype=np.double)
-        #sensor.baseline_left_y = np.array(self.sensor.baseline_left_y,dtype=np.double)
-        #sensor.baseline_left_z = np.array(self.sensor.baseline_left_z, dtype=np.double)
-        #sensor.baseline_right_x = np.array(self.sensor.baseline_right_x, dtype=np.double)
-        #sensor.baseline_right_y = np.array(self.sensor.baseline_right_y, dtype=np.double)
-        #sensor.baseline_right_z = np.array(self.sensor.baseline_right_z ,dtype=np.double)
-        #print ("#########sensor:",sensor.x)
-        # get the azimuth looks
-        azimuth_looks = int(np.nanmedian(self.pixc.num_rare_looks))
-        #print ('#########az_looks:',azimuth_looks)
-        line_to_sensor = np.arange(len(sensor.x))
-        # fake these so we dont have to read them in and mess with the interface
-        #sensor.time = np.array(line_to_sensor,dtype=np.double)
-        #lat, lon, height = geoloc.convert_ecef2llh(
-        #    sensor.x, sensor.y, sensor.z, GEN_RAD_EARTH_EQ, GEN_RAD_EARTH_POLE)
-        #sensor.latitude = np.zeros(np.shape(sensor.x))
-        #sensor.longitude = np.zeros(np.shape(sensor.x))
-        #sensor.altitude =  np.zeros(np.shape(sensor.x))
-        #sensor.heading = np.zeros(np.shape(sensor.x))
-        
-        rare_line_to_sensor = ml.boxcar_downsample(
-            line_to_sensor[np.newaxis].T, azimuth_looks, 1,
-            agg_type='sample')
-        
-        # get the swath side
-        swath_side = 'Left'
-        swath_side_int = 1
-        if self.pixc.tile_ref.endswith('R'):
-            swath_side = 'Right'
-            swath_side_int = -1
-        # make a refloc object
-        attributes = {}#pixc.attributes
-        attributes['nr_pixels'] = self.pixc.nr_pixels
-        attributes['nr_lines'] = self.pixc.nr_lines
-        attributes['wavelength'] = self.pixc.wavelength
-        attributes['range_spacing'] = self.pixc.range_spacing
-        attributes['near_range'] = self.pixc.near_range
-        attributes['swath_side_flag'] = swath_side_int
-        refloc = swot.refloc.refloc.refloc_from_sensor(
-            sensor, attributes, rare_line_to_sensor)
-        
-        # set xyz image
-        # Convert geodetic coordinates (lat, lon, height) to cartesian coordinates (x, y, z)
-        x, y, z = geoloc.convert_llh2ecef(
-            self.pixcvec.latitude, 
-            self.pixcvec.longitude, 
-            self.pixcvec.height, 
-            GEN_RAD_EARTH_EQ, GEN_RAD_EARTH_POLE)
-        #
-        X = np.zeros((attributes['nr_lines'],attributes['nr_pixels']))
-        Y = np.zeros((attributes['nr_lines'],attributes['nr_pixels']))
-        Z = np.zeros((attributes['nr_lines'],attributes['nr_pixels']))
-        X[self.pixcvec.azimuth_idx,self.pixcvec.range_idx] = x
-        Y[self.pixcvec.azimuth_idx,self.pixcvec.range_idx] = y
-        Z[self.pixcvec.azimuth_idx,self.pixcvec.range_idx] = z
-        refloc.set_xyz(X,Y,Z)
-        
-        # set s_image
-        use_illumination_time = True
-        if use_illumination_time:
-            # use the s_image in the pixc file
-            s_image = np.zeros((attributes['nr_lines'],attributes['nr_pixels']))
-                                    
-            #### OLD WAY
-            #~ sensor_s = [np.argmin(abs(self.sensor.time 
-                                      #~ - self.pixc.illumination_time[k])) 
-                        #~ for k in range(len(self.pixc.illumination_time))]
-                        
-            f = interpolate.interp1d(self.sensor.time,range(len(self.sensor.time)))
-            sensor_s = (np.rint(f(self.pixc.illumination_time))).astype(np.double)
-                        
-            s_image[self.pixc.azimuth_index,self.pixc.range_index] = sensor_s[:]
-            refloc.set_s_prof(s_image)
-        else:
-            # recompute s-image using pixc geoloc as refloc
-            refloc.compute_s_prof(0, attributes['nr_lines'])
-        #refloc.compute_s_prof(0, attributes['nr_lines'])
-        # make H_new as a 2d image
-        H_new = np.zeros((attributes['nr_lines'],attributes['nr_pixels']))
-        H_new[self.pixcvec.azimuth_idx,self.pixcvec.range_idx] = self.new_height[:]
-        
-        # finally call the function that does the work 
-        #llh = swot.proc.geolocate.height_constrained_geoloc_grad_search (
-        #    refloc,
-        #    sensor,
-        #    H_new,
-        #    self.pixc.wavelength,
-        #    swath_side_int,
-        #    maxiter=10)
-        xyz = swot.proc.geolocate.fixed_height_geolocation (
-            refloc,
-            sensor,
-            H_new,
-            self.pixc.wavelength)
-        llh = swot.proc.geolocate.xyz2llh(xyz)
-        # map to outputs
-        lat = np.squeeze(llh[0,:,:])
-        lon = np.squeeze(llh[1,:,:])
-        height = np.squeeze(llh[2,:,:])
-        
-        msk = np.zeros((attributes['nr_lines'],attributes['nr_pixels']))
-        msk[self.pixcvec.azimuth_idx,self.pixcvec.range_idx] = 1
-        self.OUT_lat_corr = lat[msk==1]
-        self.OUT_lon_corr = lon[msk==1]
-        self.OUT_height_corr = height[msk==1]
-=======
         self.taylor_improved_geoloc()
->>>>>>> 77923a69
 
     def taylor_improved_geoloc(self):
         nb_pix = self.pixcvec.height.size
