--- conflicted
+++ resolved
@@ -104,11 +104,7 @@
     utc_end_crossover = datetime(2022, 9, 1)
     utc_ref_simu = datetime(2000, 1, 1)
     utc_date_simu = datetime(2019, 2, 1)
-<<<<<<< HEAD
-    
-=======
 
->>>>>>> 1a232cd4
     diff_between_date = (utc_start_crossover-utc_ref_simu).total_seconds()
     diff_between_simulation_and_reference_crossover = \
         (utc_date_simu-utc_start_crossover).total_seconds()
@@ -124,16 +120,11 @@
         if parameters['roll_repository_name'].lower() != 'none':
             print("Applying roll residual error")
             roll = Roll_module(parameters['roll_repository_name'])
-<<<<<<< HEAD
-            # ~ roll.get_roll_file_associated_to_orbit_and_cycle(pass_number, cycle_number, delta_time = diff_between_date)
-            roll.get_roll_file_associated_to_orbit_and_cycle(pass_number, cycle_number, delta_time = (utc_date_simu-utc_ref_simu).total_seconds())
-            # ~ roll.get_roll_file_associated_to_orbit_and_cycle(pass_number, cycle_number, delta_time = diff_between_date+nb_cycle_shift*repeat_cycle_period)
-            
-=======
+
             roll.get_roll_file_associated_to_orbit_and_cycle(
                 pass_number, cycle_number,
                 delta_time=(utc_date_simu-utc_ref_simu).total_seconds())
->>>>>>> 1a232cd4
+
             roll.interpolate_roll_on_sensor_grid(orbit_time)
             # Apply roll for each pixel
             roll.interpolate_roll_on_pixelcloud(
