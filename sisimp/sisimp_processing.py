--- conflicted
+++ resolved
@@ -28,13 +28,9 @@
 from lib.my_variables import SWATH_WIDTH, NR_CROSS_TRACK, SENSOR_WAVELENGTH, NB_PIX_RANGE, ORBIT_JITTER, HEIGHT_MODEL_A, \
         HEIGHT_MODEL_t0, HEIGHT_MODEL_PERIOD, HEIGHT_MODEL_MIN_AREA, HEIGHT_BIAS_STD, NOISE_MULTIPLIER_FACTOR, RANGE_SAMPLING, \
         WATER_FLAG, MULTIPLE_ORBIT, COEFF_X2, COEFF_Y2, COEFF_X, COEFF_Y, COEFF_XY, COEFF_CST, GEOLOCATION_IMPROVEMENT, \
-<<<<<<< HEAD
-        FACT_ECHELLE, HEIGHT_MODEL, HEIGHT_MODEL_STDV, GEN_APPROX_RAD_EARTH, RAD2DEG, DEG2RAD, FACT_ECHELLE_DW, DW_PERCENT, DARKWATER_FLAG
-        
-=======
         FACT_ECHELLE, HEIGHT_MODEL, HEIGHT_MODEL_STDV, GEN_APPROX_RAD_EARTH, RAD2DEG, DEG2RAD, FACT_ECHELLE_DW, DW_PERCENT, DARKWATER_FLAG, \
         SCALE_FACTOR_NON_DETECTED_DW, DW_DETECTED_PERCENT, DW_DETECTED_NOISE_FACTOR
->>>>>>> 95fefce9
+
 
 def read_parameter(IN_rdf_reader, IN_instrument_name, IN_instrument_default_value, read_type):
     try:
@@ -131,8 +127,6 @@
             self.my_attributes.range_sampling = read_parameter(parameters, "Range sampling", RANGE_SAMPLING, float)
             self.my_attributes.nb_pix_range = read_parameter(parameters, "Number of pixels in range", NB_PIX_RANGE, int)
             self.my_attributes.orbit_jitter = read_parameter(parameters, "Orbit jitter", ORBIT_JITTER, float)
-<<<<<<< HEAD
-=======
 
             # Height model parameters
             self.my_attributes.height_model = read_parameter(parameters, "Height model", HEIGHT_MODEL, str)
@@ -160,9 +154,6 @@
             self.my_attributes.dw_detected_percent = read_parameter(parameters, "Dark water detected percentage", DW_DETECTED_PERCENT, float)
             self.my_attributes.dw_detected_noise_factor = read_parameter(parameters, "Dark water detected noise factor", DW_DETECTED_NOISE_FACTOR, float)
 
-
-
->>>>>>> 95fefce9
             # Water flag
             self.my_attributes.water_flag = read_parameter(parameters, "Water flag", WATER_FLAG, float)
 
@@ -256,21 +247,10 @@
         noise_file_path = ""
         try:
             self.my_attributes.noise_height = np.loadtxt(os.path.expandvars(parameters.getValue("Noise file path")), skiprows=1)
-<<<<<<< HEAD
-            self.my_attributes.noise_height[:, 1] = self.my_attributes.noise_multiplier_factor * self.my_attributes.noise_height[:, 1]                
-=======
             self.my_attributes.noise_height[:, 1] = self.my_attributes.noise_multiplier_factor * self.my_attributes.noise_height[:, 1]
             self.my_attributes.dw_detected_noise_height = np.loadtxt(os.path.expandvars(parameters.getValue("Noise file path")), skiprows=1)
             self.my_attributes.dw_detected_noise_height[:,1]=self.my_attributes.dw_detected_noise_factor*self.my_attributes.noise_height[:,1]
-        #~ try:
-            #~ file_list = os.listdir(os.path.abspath(os.path.dirname(__file__)))
-            #~ for file in file_list:
-                #~ if "noise" in file and file.endswith(".txt"):
-                    #~ noise_file_path = file
-                    #~ continue
-            #~ self.my_attributes.noise_height = np.loadtxt(os.path.join(os.path.abspath(os.path.dirname(__file__)), noise_file_path), skiprows=1)
-            #~ self.my_attributes.noise_height[:, 1] = self.my_attributes.noise_multiplier_factor * self.my_attributes.noise_height[:, 1]
->>>>>>> 95fefce9
+
         except IOError:
             my_api.exitWithError("Noise file %s not found in the folder %s " % (noise_file_path, os.path.dirname(__file__)))
 
