#!/usr/bin/env python
"""
module write_polygons.py

module author : Capgemini

This file is part of the SWOT Hydrology Toolbox
 Copyright (C) 2018 Centre National d’Etudes Spatiales
 This software is released under open source license LGPL v.3 and is distributed WITHOUT ANY WARRANTY, read LICENSE.txt for further details.


"""
from __future__ import absolute_import, division, print_function, unicode_literals

from osgeo import gdal, ogr
from osgeo.gdalconst import GDT_Float32

import numpy as np
import sys
import os
import utm 
import pyproj
from scipy.spatial import cKDTree
import time

import lib.dark_water_functions as dark_water
import lib.my_api as my_api
import lib.my_shp as my_shp
import lib.my_tools as my_tools
from lib.my_lacs import Constant_Lac, Reference_height_Lac, Gaussian_Lac, Polynomial_Lac, Height_in_file_Lac
from lib.my_variables import RAD2DEG, DEG2RAD, GEN_APPROX_RAD_EARTH
from lib.roll_module import Roll_module
from lib.tropo_module import Tropo_module

import mathematical_function as math_fct
import proc_real_pixc
import proc_real_pixc_vec_river


class orbitAttributes:
    
    def __init__(self):
        
        # 1 - Attributes from parameters file or default
    
        # 1.1 - Files and directories
        self.out_dir = None  # Output directory
        self.shapefile_path = None  # Full path of shapefile of input water bodies
    
        # 1.2 - Instrument parameters
        self.swath_width = None  # Swath width
        self.nr_cross_track = None  # NR cross track
        self.sensor_wavelength = None  # Sensor wavelength
        self.nb_pix_range = None  # Number of pixels in range
        self.range_sampling = None  # Range sampling
    
        # 1.3 - Orbit parameters
        self.orbit_jitter = None  # Orbit jitter
        self.mission_start_time = None  # Launch time
        self.cycle_duration = None  # Cycle duration
        self.multi_orbit_option = None  # Multiple orbit option
        self.orbit_number = None  # Orbit number to process
        self.passplan_path = None  # Full path of passplan.txt file
    
        # 1.4 - Height parameters
        self.trueheight_file = None  # True height file
        self.height_model = None  # Height model
        self.height_name = None  # Height field name
        self.height_model_min_area = None  # Optionnal argument to add complex 2D height model
        # Constant height model (always applied, set HEIGHT_MODEL_A to 0 to desactivate)
        self.height_model_a = None  # Height model A
        self.height_model_a_tab = None  # Height model from shapefile
        self.height_model_t0 = None  # Height model t0
        self.height_model_period = None  # Height model period
        # Gaussian parameter for gaussian model
        self.height_model_stdv = None  # Height model standard deviation (for gaussian model)
        
        # Dark water
        self.dark_water = None
        self.fact_echelle_dw = None
        self.dw_pourcent = None
        self.dw_seed = None
        self.darkwater_flag = None
        self.scale_factor_non_detected_dw = None
        self.dw_detected_percent = None
        self.dw_detected_noise_factor = None

        # 1.5 - Water flag
        self.water_flag = None
    
        # 1.6 - Noise parameters
        self.geolocalisation_improvement = None  # No noise applied on geolocation
        self.noise_multiplier_factor = None  # Noise multiplier factor
        self.height_bias_std = None  # Height bias std
    
        # 1.7 - Cross-over residual roll error
        self.roll_file = None  # Full path
    
        # 2 - Attributes for computation configuration
        self.create_shapefile = None
        self.create_pixc_vec_river = None
    
        # 3 - Working variables init
        self.sisimp_filenames = None  # Filenames specific to SISIMP
        self.noise_height = None  # Noise tab
        self.orbit_list = []  # List of triplets (cycle number, pass number, orbit file) to process
        self.compute_pixc_vec_river = None  # Flag for PIXCVecRiver file computation
        self.near_range = None
        self.swath_polygons = {}  # Dictionnary for storing swath polygons
        
        self.dw_detected_noise_height = None  # dw detected noise tab

        # 3.1 - From orbit file
        self.azimuth_spacing = None  # Azimuth spacing
        self.lon = None
        self.lon_init = None
        self.lat = None
        self.lat_init = None
        self.alt = None
        self.heading = None
        self.heading_init = None
        self.orbit_time = None
        self.x = None
        self.y = None
        self.z = None
        self.cosphi_init = None
        self.sinphi_init = None
        self.costheta_init = None
        self.sintheta_init = None
        self.cospsi_init = None
        self.sinpsi_init = None

        # 4 - List of each water body
        self.liste_lacs = None
                

#######################################
        

def compute_pixels_in_water(IN_fshp_reproj, IN_pixc_vec_only, IN_attributes):
    """
    Compute the position of the radar pixels that are inside a water body

    Method: use the GDAL rasterize function to mark the pixels that are
    contained in some polygons. This is very fast. Then we extract the pixels
    that are marked (value=1) and write them in an text file for check with qgis

    Important note: only polygons in one swath (left or right) must be in
                    fshp_reproj

    :param IN_fshp_reproj: full path of the shapefile with polygons in radar projection
    :type IN_fshp_reproj: string
    :param IN_pixc_vec_only: if set, deal only with polygons with field RIV_FLAG != 0
    :type IN_pixc_vec_only: boolean
    :param IN_attributes:
    :type IN_attributes:

    :return OUT_burn_data: the radar pixels that are inside a water body
    :rtype OUT_burn_data: 2D-array of int (0=land 1=water)
    :rettun OUT_height_data : the height pixels that are inside a water body
    :rtype OUT_height_data : 2D-array of int (height of each water body pixel)
    """
    if IN_pixc_vec_only:
        my_api.printInfo("[write_polygons] == compute_pixels_in_water / river polygons only ==")
    else:
        my_api.printInfo("[write_polygons] == compute_pixels_in_water / all polygons ==")

    # 1 - Read the reprojected shapefile
    driver = ogr.GetDriverByName(str("ESRI Shapefile"))
    da_shapefile = driver.Open(IN_fshp_reproj, 0)  # 0 = read only
    layer = da_shapefile.GetLayer()
    if IN_pixc_vec_only:
        layer.SetAttributeFilter(str("RIV_FLAG != '0'"))
        my_api.printInfo("compute_pixels_in_water / river pixels only - %d features to deal with" % layer.GetFeatureCount())

    # Create a GDAL raster in memory
    nx = len(IN_attributes.lon)
    ny = IN_attributes.nb_pix_range
    
    cover = np.zeros((ny, nx), dtype='float64')
    cover_height = np.zeros((ny, nx), dtype='float64')
    cover_code = np.zeros((ny, nx), dtype='float64')
    cover_ind_lac = np.zeros((ny, nx), dtype='int')
    
    # Create 2 raster band if heights value come from shapefile
    #~ nb_rasterBand = [1, 2][IN_attributes.height_model == "reference_height" or IN_attributes.height_model == "gaussian" or IN_attributes.height_model == "polynomial"]
    nb_rasterBand = 4

    ds = gdal.GetDriverByName(str('MEM')).Create('', nx, ny, nb_rasterBand, GDT_Float32)
    ds.SetGeoTransform([-0.5, 1, 0, -0.5, 0, 1])
    ds.GetRasterBand(1).WriteArray(cover)

    # Burn with a value 1 the pixels that are in a polygon
    gdal.RasterizeLayer(ds, [1], layer, None, None, burn_values=[1])
    #~ #                                        , options=['ALL_TOUCHED=TRUE'])

    # Convert the radar pixels touching water in lon-lat
    OUT_burn_data = ds.GetRasterBand(1).ReadAsArray()
    
    # Analyse value in shapefile
    OUT_height_data = None
    OUT_code_data = None
    OUT_ind_lac_data = None
    
    #not used, commented to improve speed
    
    if IN_attributes.height_model == "reference_height":
        ds.GetRasterBand(2).WriteArray(cover_height)
        # Burn with height value pixels in the associated polygon
        gdal.RasterizeLayer(ds, [2], layer, None, options=["ATTRIBUTE=HEIGHT"])
        # Get height pixels in lon-lat
        OUT_height_data = ds.GetRasterBand(2).ReadAsArray()
    
       
    if IN_attributes.height_model == "gaussian" or IN_attributes.height_model == "polynomial":
        ds.GetRasterBand(3).WriteArray(cover_code)
        # Burn with height value pixels in the associated polygon
        gdal.RasterizeLayer(ds, [3], layer, None, options=["ATTRIBUTE=CODE"])
        # Get height pixels in lon-lat
        OUT_code_data = ds.GetRasterBand(3).ReadAsArray().astype(int)
 
    ds.GetRasterBand(4).WriteArray(cover_ind_lac)
    gdal.RasterizeLayer(ds, [4], layer, None, options=["ATTRIBUTE=IND_LAC"])
    OUT_ind_lac_data = ds.GetRasterBand(4).ReadAsArray().astype(int)

    # Close the raster
    ds = None

    my_api.printInfo("Raster size is %d %d" %(OUT_ind_lac_data))
    if not IN_pixc_vec_only:
        print("1")
        labels_coords = my_tools.coords_from_labels(OUT_ind_lac_data)
        print("2")

        for i, lake in enumerate(IN_attributes.liste_lacs):
            my_api.printInfo("Processing %d over %d" %(i, len(IN_attributes.liste_lacs)))

            print(labels_coords[lake.num])
            lake.compute_pixels_in_given_lac(OUT_ind_lac_data)
            print(lake.pixels)
            exit()
#~ import matplotlib.pyplot as plt

    #~ plt.imshow(OUT_ind_lac_data)
    #~ plt.show()
    #~ import matplotlib.pyplot as plt
    #~ plt.imshow(OUT_height_data)
    #~ plt.show()   
            
    return OUT_burn_data, OUT_height_data, OUT_code_data, OUT_ind_lac_data, IN_attributes
                

#######################################
    

def write_water_pixels_realPixC(IN_water_pixels, IN_swath, IN_cycle_number, IN_orbit_number, IN_attributes):
    """
    Check what pixels are marked as water and write their position.
    Real PixC files (Version 08/2018) are produced.
    Associated shapefiles are also produced if asked.
    
    :param IN_water_pixels: 2D-array of water pixels vs land pixels
    :type IN_water_pixels: 2D-array of int
    :param IN_swath: Left or Right swath
    :type IN_swath: string
    :param IN_cycle_number: cycle number
    :type IN_cycle_number: int
    :param IN_orbit_number: orbit number
    :type IN_orbit_number: int
    :param IN_attributes:
    :type IN_attributes:
    """
    my_api.printInfo("[write_polygons] == write_water_pixels_realPixC ==")  
    
    ################################
    # Variables for PixC main file #
    ################################
    
    # Print number of water pixels
    size_of_tabs = np.count_nonzero(IN_water_pixels) 
    my_api.printInfo(str("Nb water pixels: %d" % size_of_tabs))

    # 1 - Get range and azimuth indices of all water pixels
    ind = np.nonzero(IN_water_pixels)  # Get indices 1=lake and 2=river (remove 0=land)
    r, az = [ind[0], ind[1]]  # Range index
    #az = ind[1]  # Azimuth index
    river_flag = IN_water_pixels[ind]  # 1=lake and 2=river
    # Dark Water
    
    # Check if dark water is simulated or not
    if IN_attributes.dark_water.lower() == "yes":
        # Simulate dark water if water pixel are present
        # TODO: integrer dans le if suivant après quand ça marche pour éviter les répétitions
        if size_of_tabs != 0.:
            rmin, rmax, azmin, azmax = r.min(), r.max(), az.min(), az.max()

            # Simulate dark_water
            dw_mask = dark_water.dark_water_simulation(1, azmin, azmax+1, 1, rmin, rmax+1, IN_attributes.dw_pourcent, IN_attributes.dw_seed, lcorr=IN_attributes.dw_correlation_length)
    
            # Get water extent
            indice_r = np.array(ind[0]-rmin)
            indice_az = np.array(ind[1]-azmin)
            # Randomly classify or erase dark water regions
            # Randomly erase DW regions in DW mask
            dw_mask = dark_water.dark_water_non_detected_simulation(dw_mask, 1, azmin, azmax+1, 1, rmin, rmax+1, IN_attributes.dw_detected_percent, IN_attributes.dw_seed, scale_factor=IN_attributes.scale_factor_non_detected_dw)
            # Reshape dark_water to water extent
            dw_mask = dw_mask[indice_az, indice_r]

            # Update IN_water_pixels with the deleted water pixels
            # Check if dw pixels are deleted = dw_mask pixels set to 2
            if np.where(dw_mask == 2)[0].size > 0:
                my_api.printInfo(str("Nb detected dark water pixels : %d" % np.where(dw_mask == 1)[0].size))
                my_api.printInfo(str("Nb non detected dark water pixels : %d" % np.where(dw_mask == 2)[0].size))
                # Update river_flag and IN_water_pixels with the deleted water pixels
                river_flag[np.where(dw_mask == 2)] = 0
                IN_water_pixels[ind] = river_flag
                # Delete the corresponding pixels in the dw mask to update indices values
                dw_mask = np.delete(dw_mask, np.where(dw_mask == 2))
                # Update size of tabs etc... because water pixels were deleted
                size_of_tabs = np.count_nonzero(IN_water_pixels)
                my_api.printInfo(str("Nb water pixels: %d" % size_of_tabs))
                ind = np.nonzero(IN_water_pixels)
                r, az = [ind[0], ind[1]]
                river_flag = IN_water_pixels[ind]
            # Build the classification array with water flag Dark_water flag
            classification_tab = np.ones(size_of_tabs) * IN_attributes.water_flag  # Classification as water
            # Locate DW pixels
            dark_water_loc = np.where(dw_mask == 1)
            # Update classification value for dark water pixels with DW flag
            classification_tab[dark_water_loc] = IN_attributes.darkwater_flag
        else:
            classification_tab = np.ones(size_of_tabs) * IN_attributes.water_flag
    else:
        classification_tab = np.ones(size_of_tabs) * IN_attributes.water_flag
        my_api.printInfo(str("No Dark Water will be simulated"))

    if IN_attributes.height_model_a_tab is not None:
        height_flag = IN_attributes.height_model_a_tab[ind]
        
    if IN_attributes.code is not None:
        code_flag = IN_attributes.code[ind]
        
    # 2 - Compute radar variables for water pixels
    #~ r0 = np.sqrt((IN_attributes.alt + (IN_attributes.nr_cross_track ** 2) / (2 * GEN_APPROX_RAD_EARTH)) ** 2 + IN_attributes.nr_cross_track ** 2)  # Radar to ground distance for near range pixels
    
    #~ ri = r0[az] + r * IN_attributes.range_sampling  # Radar-to-ground distance
    ri = IN_attributes.near_range + r * IN_attributes.range_sampling  # Radar-to-ground distance
 
    
    
    Hi = IN_attributes.alt[az]  # Altitude
    angles = np.arccos(Hi/ri)  # Look angles
    pixel_area = IN_attributes.azimuth_spacing * IN_attributes.range_sampling / np.sin(angles)  # Pixel area
    
    # 3 - Build cross-track distance array
    # Compute theorical cross-track distance for water pixels
    sign = [-1, 1][IN_swath.lower() == 'right']
    y = sign * np.sqrt((ri + Hi) * (ri - Hi) / (1. + Hi / GEN_APPROX_RAD_EARTH))

    elevation_tab = np.zeros(len(az))
        
    for lac in IN_attributes.liste_lacs:
        
        def merge(a,b):
            return a*100000+b
            
        titi = merge(lac.pixels[0], lac.pixels[1])
        toto = merge(r, az)
        indice = np.isin(toto,titi)
        
        lon, lat = math_fct.lonlat_from_azy(az, ri, IN_attributes, IN_swath, IN_unit="deg", h=lac.hmean)
        elevation_tab[indice] = lac.compute_h(lat[indice], lon[indice])


    # 4.1 - Compute noise over height
    if IN_attributes.dark_water.lower() == "yes":
        noise_seed = int(str(time.time()).split('.')[1])
        delta_h = np.zeros(elevation_tab.shape)
        water_pixels = np.where(classification_tab == IN_attributes.water_flag)
        dw_pixels = np.where(classification_tab == IN_attributes.darkwater_flag)
        delta_h[water_pixels] = math_fct.calc_delta_h(angles[water_pixels], IN_attributes.noise_height, IN_attributes.height_bias_std, seed=noise_seed)
        delta_h[dw_pixels] = math_fct.calc_delta_h(angles[dw_pixels], IN_attributes.dw_detected_noise_height, IN_attributes.height_bias_std, seed=noise_seed)
    else:
        delta_h = math_fct.calc_delta_h(angles, IN_attributes.noise_height, IN_attributes.height_bias_std)

    # 4.2 Add residual roll error
    try:
        if IN_attributes.roll_repo is not None:
            
            my_api.printInfo("Applying roll residual error")

            roll = Roll_module(IN_attributes.roll_repo)
            roll.get_roll_file_associated_to_orbit_and_cycle(IN_orbit_number, IN_cycle_number)
            roll.interpolate_roll_on_sensor_grid(IN_attributes.orbit_time)
            
            # Apply roll for each pixel
            roll.interpolate_roll_on_pixelcloud(IN_attributes.orbit_time, IN_attributes.orbit_time[az], y)
            delta_h_roll = roll.roll1_err_cloud
            
            delta_h += delta_h_roll

        else:
            my_api.printInfo("No roll error applied")

    except:
        my_api.printInfo("No roll error applied")    
         
    # 4.3 Add tropospheric delay
    if IN_attributes.tropo_model == 'gaussian':
        my_api.printInfo("Applying wet tropo gaussian model")
        tropo = Tropo_module(IN_attributes.tropo_model)
        tropo_error = tropo.calculate_tropo_error_gaussian(az, r, IN_attributes.tropo_error_stdv, IN_attributes.tropo_error_mean, IN_attributes.tropo_error_correlation) 
        delta_h += tropo_error
    if IN_attributes.tropo_model == 'map':
        my_api.printInfo("Applying wet tropo map gaussian model")
        tropo = Tropo_module(IN_attributes.tropo_model)
        tropo_error = tropo.calculate_tropo_error_map(np.mean(lat), az, r, IN_attributes.tropo_error_map_file, IN_attributes.tropo_error_correlation) 
        delta_h += tropo_error

    # 5.3 - Compute final noisy heights (elevation + thermal noise + roll error + height model) 
    elevation_tab_noisy = elevation_tab + delta_h           
    
    # 7 - Build velocity arrays
    nb_pix_nadir = IN_attributes.x.size  # Nb pixels at nadir
    # Init velocity arrays
    vx = np.zeros(nb_pix_nadir)
    vy = np.zeros(nb_pix_nadir)
    vz = np.zeros(nb_pix_nadir)
    # Compute first value
    vx[0], vy[0], vz[0] = [(IN_attributes.x[1] - IN_attributes.x[0]), (IN_attributes.y[1] - IN_attributes.y[0]), (IN_attributes.z[1] - IN_attributes.z[0])] / (IN_attributes.orbit_time[1] - IN_attributes.orbit_time[0])
    # Compute last value
    vx[-1], vy[-1], vz[-1] = [(IN_attributes.x[-1] - IN_attributes.x[-2]), (IN_attributes.y[-1] - IN_attributes.y[-2]), (IN_attributes.z[-1] - IN_attributes.z[-2])] / (IN_attributes.orbit_time[-1] - IN_attributes.orbit_time[-2])
    # Compute middle values
    for indp in range(1, nb_pix_nadir-1):
        vx[indp], vy[indp], vz[indp] = [(IN_attributes.x[indp+1] - IN_attributes.x[indp-1]), (IN_attributes.y[indp+1] - IN_attributes.y[indp-1]), (IN_attributes.z[indp+1] - IN_attributes.z[indp-1])] / (IN_attributes.orbit_time[indp+1] - IN_attributes.orbit_time[indp-1])
 
    # Convert nadir latitudes/longitudes in degrees
    nadir_lat_deg = IN_attributes.lat[1:-1] * RAD2DEG
    nadir_lon_deg = IN_attributes.lon[1:-1] * RAD2DEG
        
    # Remove 1st and last values because just here for extrapolators (cf. read_orbit)
    nadir_alt = IN_attributes.alt[1:-1]
    nadir_heading = IN_attributes.heading[1:-1]
 
    lon_noisy, lat_noisy = math_fct.lonlat_from_azy(az, ri, IN_attributes, IN_swath, h=elevation_tab+delta_h)
    lon_noisy *= RAD2DEG  # Conversion in degrees
    lat_noisy *= RAD2DEG  # Conversion in degrees
    
    ######################
    # Write output files #
    ######################
    
    # Cut arrays in order to write real PixC files
    # Tiles correspond to theoretical tiles, with 60km length at nadir
    if lat.size != 0:  

        # Retrieve the tile database (pass_number/tile_number/nadir_lon/nadir_lat/nadir_heading)
        tile_db = IN_attributes.tile_database
        # Subset the tile DB to the portion related to the orbit number
        #tile_db_orbit = tile_db[np.where(tile_db[:,0] == IN_orbit_number)[0],:]
        tmp_orbit_number = IN_orbit_number - 331  # Pass 1 in tile database file = pass 332 in last KML file (sept2015-v2)
        if tmp_orbit_number < 1:
            tmp_orbit_number += 584
        tile_db_orbit = tile_db[np.where(tile_db[:, 0] == tmp_orbit_number)[0], :]
        # Compute the indices of nadir_lat_min and nadir_lat_max
        nadir_lat_argmin = int(np.argmin(nadir_lat_deg))
        nadir_lat_argmax = int(np.argmax(nadir_lat_deg))
        # Get long and lat in degrees, associated to nadir_min_lat
        nadir_lat_deg_min = nadir_lat_deg[nadir_lat_argmin]
        nadir_lon_deg_min = nadir_lon_deg[nadir_lat_argmin]
        # Get long and lat in degrees, associated to nadir_max_lat
        nadir_lat_deg_max = nadir_lat_deg[nadir_lat_argmax]
        nadir_lon_deg_max = nadir_lon_deg[nadir_lat_argmax]
        # Construct the kd-tree for quick nearest-neighbor lookup        
        tree = cKDTree(tile_db_orbit[:, 2:4])
        
        # Retrieve index of tile_db_orbit the nearest of nadir_min_lat
        ind_min = tree.query([nadir_lat_deg_min, nadir_lon_deg_min])
        # Retrieve index of tile_db_orbit the nearest of nadir_max_lat
        ind_max = tree.query([nadir_lat_deg_max, nadir_lon_deg_max])
        tile_db_orbit_cropped = tile_db_orbit[max(0, min(ind_max[1], ind_min[1])-1):min(len(tile_db_orbit), max(ind_max[1], ind_min[1])+2), :]
        vect_lat_lon_db_cropped = np.zeros([max(0, tile_db_orbit_cropped.shape[0]-1), 2])
                 
        for i in range(max(0, tile_db_orbit_cropped.shape[0]-1)):
            vect_lat_lon_db_cropped[i,0] = tile_db_orbit_cropped[i+1, 2]-tile_db_orbit_cropped[i, 2]
            vect_lat_lon_db_cropped[i,1] = tile_db_orbit_cropped[i+1, 3]-tile_db_orbit_cropped[i, 3]
            nb_az_traj = max(nadir_lat_argmax, nadir_lat_argmin)- min(nadir_lat_argmax, nadir_lat_argmin) + 1
            tile_values = np.zeros(nb_az_traj, int)
        for i in range(min(nadir_lat_argmax, nadir_lat_argmin), max(nadir_lat_argmax, nadir_lat_argmin)+1):
            dist = np.abs(((nadir_lat_deg[i]-tile_db_orbit_cropped[:-1, 2])*vect_lat_lon_db_cropped[:, 0] + (nadir_lon_deg[i]-tile_db_orbit_cropped[:-1, 3])*vect_lat_lon_db_cropped[:, 1])/np.sqrt(vect_lat_lon_db_cropped[:, 0]**2+vect_lat_lon_db_cropped[:, 1]**2))
            tile_values[i] = tile_db_orbit_cropped[np.argmin(dist),1]
        
        # If you want only one tile (for some tests)
        #~ tile_values[:] = tile_values[0]
        
        tile_list = np.unique(tile_values)
        
        for tile_number in tile_list:
            
            my_api.printInfo("== Dealing with tile number %03d" % tile_number)
            
            ind_nadir_lat_tile_i = np.where(tile_values == tile_number)[0]
            
            # Get azimuth indices corresponding to this integer value of latitude
            nadir_az = ind_nadir_lat_tile_i
            az_min = np.sort(nadir_az)[0]  # Min azimuth index, to remove from tile azimuth indices vector
            my_api.printInfo("= %d pixels in azimuth (index %d put to 0)" % (nadir_az.size, az_min))
            
            # Get pixel indices of water pixels corresponding to this latitude interval
            az_indices = np.where((az >= min(nadir_az)) & (az <= max(nadir_az)))[0]
            nb_pix = az_indices.size  # Number of water pixels for this latitude interval
            my_api.printInfo("= %d water pixels" % nb_pix)
            
            if az_indices.size != 0:  # Write water pixels at this latitude
                
                sub_az, sub_r = [az[az_indices], r[az_indices]]
                
                my_api.printInfo("Min r ind = %d - Max r ind = %d" % (np.min(sub_r), np.max(sub_r)))
                my_api.printInfo("Min az ind = %d - Max az ind = %d" % (np.min(sub_az), np.max(sub_az)))
                
                # Get output filename

                # Left / right swath flag
                left_or_right = IN_swath.upper()[0]
                
                # General tile reference
                tile_ref = "%03d%s" % (tile_number, left_or_right)
                
                # Init L2_HR_PIXC object
                my_pixc = proc_real_pixc.l2_hr_pixc(sub_az-az_min, sub_r, classification_tab[az_indices], pixel_area[az_indices],
                                                    lat_noisy[az_indices], lon_noisy[az_indices], elevation_tab_noisy[az_indices], y[az_indices],
                                                    IN_attributes.orbit_time[nadir_az], nadir_lat_deg[nadir_az], nadir_lon_deg[nadir_az], nadir_alt[nadir_az], nadir_heading[nadir_az],
                                                    IN_attributes.x[nadir_az], IN_attributes.y[nadir_az], IN_attributes.z[nadir_az], vx[nadir_az], vy[nadir_az], vz[nadir_az], IN_attributes.near_range,
                                                    IN_attributes.mission_start_time, IN_attributes.cycle_duration, IN_cycle_number, IN_orbit_number, tile_ref, IN_attributes.nb_pix_range, nadir_az.size, IN_attributes.azimuth_spacing, IN_attributes.range_sampling, IN_attributes.near_range)
                
                # Update filenames with tile ref
                IN_attributes.sisimp_filenames.updateWithTileRef(tile_ref, IN_attributes.orbit_time[nadir_az[0]], IN_attributes.orbit_time[nadir_az[-1]])
                
                # Write main file
                my_pixc.write_pixc_file(IN_attributes.sisimp_filenames.pixc_file+".nc", compress=True)
                
                # Write annotation file
                my_pixc.write_annotation_file(IN_attributes.sisimp_filenames.file_annot_file, IN_attributes.sisimp_filenames.pixc_file+".nc")  
                
                # Write shapefiles if asked
                if IN_attributes.create_shapefile:
                    my_pixc.write_pixc_asShp(IN_attributes.sisimp_filenames.pixc_file+"_pixc.shp")
                    my_pixc.write_tvp_asShp(IN_attributes.sisimp_filenames.pixc_file+"_tvp.shp")
                    
                # Write PIXCVec files if asked
                if IN_attributes.create_pixc_vec_river:
                    # Init PIXCVec product
                    my_pixc_vec = proc_real_pixc_vec_river.l2_hr_pixc_vec_river(sub_az, sub_r, IN_attributes.mission_start_time, IN_attributes.cycle_duration, IN_cycle_number, IN_orbit_number, tile_ref, IN_attributes.nb_pix_range, nadir_az.size)
                    # Set improved geoloc
                    my_pixc_vec.set_vectorproc(lat[az_indices], lon[az_indices], elevation_tab[az_indices])
                    # Compute river_flag
                    my_pixc_vec.set_river_lake_tag(river_flag[az_indices]-1)  # -1 to have 0=lake and 1=river
                    # Write PIXCVec file
                    my_pixc_vec.write_file(IN_attributes.sisimp_filenames.pixc_vec_river_file+".nc", compress=True)
                    # Write as shapefile if asked
                    if IN_attributes.create_shapefile:
                        my_pixc_vec.write_file_asShp(IN_attributes.sisimp_filenames.pixc_vec_river_file+".shp")
            
    else:  
        my_api.printInfo("No output data file to write")
                

#######################################


def reproject_shapefile(IN_filename, IN_swath, IN_driver, IN_attributes, IN_cycle_number):
    """
    Read the water polygon shapefile and compute polygons in radar coordinates. 
    Save the reprojected polygons in a new shapefile and return its name.

    Compute the part of water bodies polygons that is in the swath.
    This is needed to avoid folding of one swath on the other one due to
    left-range ambiguity caused by the transformation in azimuth-range.

    :param IN_filename: full path of the given shapefile
    :type IN_filename: string 
    :param IN_swath: the name of the swath 
    :type IN_swath: string ("Left" or "Right")
    :param IN_driver: OGR driver
    :type IN_driver: -
    :param IN_attributes:
    :type IN_attributes:
    :param IN_cycle_number:
    :type IN_cycle_number:
    
    :return OUT_file/Getname: full path of the shapefile with the water body polygons in radar coordinates
    :rtype OUT_filename: string
    :return OUT_swath_polygons
    :rtype OUT_swath_polygons
    """
    my_api.printInfo("[write_polygons] == reproject_shapefile ==")

    # Compute near_range (assuming height is nul, should be done differrently to handle totpography)
    
    r0 = np.amin(np.sqrt((IN_attributes.alt + (IN_attributes.nr_cross_track ** 2) / (2 * GEN_APPROX_RAD_EARTH)) ** 2 + IN_attributes.nr_cross_track ** 2))

    # 1 - Make swath polygons
    swath_polygon = make_swath_polygon(IN_swath, IN_attributes)
    OUT_swath_polygons = IN_attributes.swath_polygons
    OUT_swath_polygons[IN_swath] = swath_polygon

    # 2 - Select water bodies polygons in the swath
    da_shapefile = IN_driver.Open(IN_filename, 0)  # 0 = read only
    layer = da_shapefile.GetLayer()
    layer.SetSpatialFilter(swath_polygon)
    nb_features = layer.GetFeatureCount()
    
    my_api.printInfo("There are %d feature(s) crossing %s swath" % (nb_features, IN_swath))
    sys.stdout.flush()
    
    # Exit if no feature to deal with
    if nb_features == 0:
        return None, IN_attributes
    
    # 3 - Create the output shapefile
    swath_t = '%s_swath' % IN_swath
    OUT_filename = os.path.join(IN_attributes.out_dir, os.path.splitext(os.path.split(IN_filename)[1])[0] + '_tmp_radarproj_%s.shp' % swath_t)
    if os.path.exists(OUT_filename):
        IN_driver.DeleteDataSource(OUT_filename)
    dataout = IN_driver.CreateDataSource(OUT_filename)
    if dataout is None:
        my_api.printError("Could not create file")
    layerout = dataout.CreateLayer(str(os.path.splitext(os.path.split(OUT_filename)[1])[0]), None, geom_type=ogr.wkbPolygon)
    # Create necessary output fields 
    layerout.CreateField(ogr.FieldDefn(str('RIV_FLAG'), ogr.OFTInteger))
    layerout.CreateField(ogr.FieldDefn(str('HEIGHT'), ogr.OFTReal))
    layerout.CreateField(ogr.FieldDefn(str('CODE'), ogr.OFTInteger64))
    layerout.CreateField(ogr.FieldDefn(str('IND_LAC'), ogr.OFTInteger64))

    floutDefn = layerout.GetLayerDefn()
    feature_out = ogr.Feature(floutDefn)

    # 4 - Convert coordinates for each water body polygon
    range_tab = []
    
    liste_lac = []
    indmax = 0
    for ind, polygon_index in enumerate(layer):
        geom = polygon_index.GetGeometryRef()
        
        if geom is not None:  # Test geom.IsValid() not necessary
            
            # 4.1 - Fill RIV_FLAG flag
            if IN_attributes.compute_pixc_vec_river:
                riv_flag = polygon_index.GetField(str("RIV_FLAG"))
            else:
                riv_flag = 0
            
            # 4.2 - Create the output polygon in radar projection
            # 4.2.1 - Init output geometry
            geom_out = ogr.Geometry(ogr.wkbPolygon)
            # 4.2.2 - Compute the zone resulting of the intersection between polygon and swath
            intersection = geom.Intersection(swath_polygon) 
            # 4.2.3 - Convert polygons coordinates
            add_ring = False
            
            # Oversample the polygon to correctly reconstruct it in SAR geometry
            intersection.Segmentize(0.01)
            
            for ring in all_linear_rings(intersection):
                npoints = ring.GetPointCount()

                if npoints == 0:
                    continue  # ignore polygons completely outside the swath
                
                points = np.transpose(np.array(ring.GetPoints()))
                
                lon, lat = points[0], points[1]
               
                x_c, y_c, zone_number, zone_letter = utm.from_latlon(lat[0], lon[0])
                latlon = pyproj.Proj(init="epsg:4326")
                utm_proj = pyproj.Proj("+proj=utm +zone={}{} +ellps=WGS84 +datum=WGS84 +units=m +no_defs".format(zone_number, zone_letter))
                X, Y = pyproj.transform(latlon, utm_proj, lon, lat) 

                ring_xy = ogr.Geometry(ogr.wkbLinearRing)
                for i in range(len(X)):
                    ring_xy.AddPoint(X[i], Y[i])
                poly_xy = ogr.Geometry(ogr.wkbPolygon)
                poly_xy.AddGeometry(ring_xy)
                
                # area in ha
                area = poly_xy.GetArea()/10000.
           
                layerDefn = layer.GetLayerDefn()
          
                lon = lon * DEG2RAD
                lat = lat * DEG2RAD
                
                lac = None
                
                if IN_attributes.height_model is None:
                    lac = Constant_Lac(ind+1, IN_attributes, lat, IN_cycle_number)

                if IN_attributes.height_model == 'reference_height':
                    lac = Reference_height_Lac(ind+1, polygon_index, layerDefn, IN_attributes)
                
                if IN_attributes.height_model == 'gaussian': 
                    if area > IN_attributes.height_model_min_area:
                        my_api.printInfo(str("Gaussian model applied for big water body of size %f ha" % area))
                        lac = Gaussian_Lac(ind+1, IN_attributes, lat * RAD2DEG, lon * RAD2DEG, IN_cycle_number)
                    else:
                        lac = Constant_Lac(ind+1, IN_attributes, lat* RAD2DEG, IN_cycle_number)
                        
                if IN_attributes.height_model == 'polynomial': 
                    if area > IN_attributes.height_model_min_area:
                        my_api.printInfo(str("Polynomial model applied for big water body of size %f ha" % area))
                        lac = Polynomial_Lac(ind+1, IN_attributes, lat* RAD2DEG, lon* RAD2DEG, IN_cycle_number)
                    else:
                        lac = Constant_Lac(ind+1, IN_attributes, lat* RAD2DEG, IN_cycle_number)
                
                if IN_attributes.height_model == "reference_file":
                    if IN_attributes.trueheight_file is not None:
                        lac = Height_in_file_Lac(ind+1, IN_attributes)
                    else:
                        lac = Constant_Lac(ind+1, IN_attributes, lat, IN_cycle_number)

                lac.set_hmean(np.mean(lac.compute_h(lat* RAD2DEG, lon* RAD2DEG)))
       
                if IN_attributes.height_model == 'polynomial' and area > IN_attributes.height_model_min_area: 
                    az, r, IN_attributes.near_range = azr_from_lonlat(lon, lat, IN_attributes, r0, heau=lac.compute_h(lat* RAD2DEG, lon* RAD2DEG))
                else:
                    az, r, IN_attributes.near_range = azr_from_lonlat(lon, lat, IN_attributes, r0, heau=lac.hmean)
                
                range_tab = np.concatenate((range_tab, r), -1)
                npoints = len(az)
                if len(az) != len(lon):
                    my_api.printDebug("Ignore polygons crossing the swath")
                    continue  # Ignore polygons crossing the swath
                for p in range(npoints):  # no fonction ring.SetPoints()
                    ring.SetPoint(p, az[p], r[p])
                ring.CloseRings()
                add_ring = True
                # Add the reprojected ring to the output geometry
                geom_out.AddGeometry(ring)
                
            # 4.2.4 - Add Output geometry
            if add_ring:
                
                # Add the output reprojected polygon to the output feature
                feature_out.SetGeometry(geom_out)
                # Set the RIV_FLAG field
                feature_out.SetField(str("RIV_FLAG"), riv_flag)
                # Set the HEIGHT field
                height_from_shp = False
                layerDefn = layer.GetLayerDefn()
                for i in range(layerDefn.GetFieldCount()):
                    if IN_attributes.height_model == 'polynomial' or IN_attributes.height_model == 'gaussian':
                        feature_out.SetField(str("CODE"), polygon_index.GetField("code"))
                if not height_from_shp:
                    IN_attributes.height_model_a_tab = None
                
                feature_out.SetField(str("IND_LAC"), ind+1)
                
                #~ # Not used, commented to improve speed
                if IN_attributes.height_model == 'reference_height':
                    feature_out.SetField(str("HEIGHT"), lac.height)
                
                # Add the output feature to the output layer
                layerout.CreateFeature(feature_out)
                liste_lac.append(lac)
                indmax += 1
    dataout.Destroy()

                
    def overwrite_shapefile(ds_name, ds_format, geom_type, srs, overwrite=False):
        drv = ogr.GetDriverByName(ds_format)
        if os.path.exists(ds_name) and overwrite is True:
            deleteDS(ds_name)
        ds = drv.CreateDataSource(ds_name)
        lyr_name = os.path.splitext(os.path.basename(ds_name))[0]
        lyr = ds.CreateLayer(lyr_name, srs, geom_type)
        return ds, lyr

    def intersect(input, output, indmax, overwrite=False):
<<<<<<< HEAD
        lyr, ds = my_shp.open_shp(input)
        lyr_bis, ds_bis = my_shp.open_shp(input)

        out_ds, out_lyr = createDS(output, ds.GetDriver().GetName(), lyr.GetGeomType(), lyr.GetSpatialRef(), overwrite)
=======
        # Function to modify polygon shapefile in radar geometry in order to detect overlapped polygons
        # Only intersection between 2 polygons are considered, not multi
        ds = ogr.Open(input, 0)        
        lyr = ds.GetLayer()
        out_ds, out_lyr = overwrite_shapefile(output, ds.GetDriver().GetName(), lyr.GetGeomType(), lyr.GetSpatialRef(), overwrite)
>>>>>>> 26394959
        
        defn = out_lyr.GetLayerDefn()
        multi = ogr.Geometry(ogr.wkbMultiPolygon)
        out_lyr.CreateField(ogr.FieldDefn(str('IND_LAC'), ogr.OFTInteger64))
        
        polygons = []
<<<<<<< HEAD
        for i, polygon_index_1 in enumerate(lyr):
            geom_1 = polygon_index_1.GetGeometryRef()
            if not geom_1.IsValid():
                geom_1 = geom_1.Buffer(0)

            lyr_bis.SetSpatialFilter(polygon_index_1.GetGeometryRef())

            if lyr_bis.GetFeatureCount() > 1 :
                for polygon_index_2 in lyr_bis:
                    if polygon_index_2.GetFID() != polygon_index_1.GetFID():
                        geom_2 = polygon_index_2.GetGeometryRef()
                        if not geom_2.IsValid():
                            geom_2 = geom_2.Buffer(0)

                        intersects = geom_1.Intersects(geom_2)
                        if intersects:
                            intersection = geom_1.Intersection(geom_2)
                            diff1 = geom_1.Difference(intersection)
                            diff2 = geom_2.Difference(intersection)

                            if IN_attributes.height_model == 'reference_height':
                                h1 = polygon_index_1.GetField(str("HEIGHT"))
                                h2 = polygon_index_2.GetField(str("HEIGHT"))
                                h = (h1 + h2) / 2
                            else :
                                my_api.printError("Field HEIGHT do not exists in file. h is set to 0")
                                h = 0

=======
        for i in enumerate(lyr):
            polygons.append(i)

        for k1, polygon_index_1 in polygons:
            flag_intersect = 0
            for k2, polygon_index_2 in polygons:
                if k1 != k2:
                    intersects = polygon_index_1.GetGeometryRef().Intersects(polygon_index_2.GetGeometryRef())
                    if intersects:
                        intersection = polygon_index_1.GetGeometryRef().Intersection(polygon_index_2.GetGeometryRef())
                        
                        try:
                            diff1 = polygon_index_1.GetGeometryRef().Difference(intersection)
                            diff2 = polygon_index_2.GetGeometryRef().Difference(intersection)
                            
                            h1 = polygon_index_1.GetField(str("HEIGHT"))
                            h2 = polygon_index_2.GetField(str("HEIGHT"))
                            h = (h1+h2)/2
>>>>>>> 26394959
                            out_feat = ogr.Feature(defn)

                            out_feat.SetGeometry(intersection)
                            out_feat.SetField(str("IND_LAC"), indmax+1)
                            out_lyr.CreateFeature(out_feat)
<<<<<<< HEAD

=======
                            
>>>>>>> 26394959
                            out_feat1 = ogr.Feature(defn)
                            out_feat1.SetGeometry(diff1)
                            out_feat1.SetField(str("IND_LAC"), polygon_index_1.GetField(str("IND_LAC")))
                            out_lyr.CreateFeature(out_feat1)
<<<<<<< HEAD

=======
                            
>>>>>>> 26394959
                            out_feat2 = ogr.Feature(defn)
                            out_feat2.SetGeometry(diff2)
                            out_feat2.SetField(str("IND_LAC"), polygon_index_2.GetField(str("IND_LAC")))
                            out_lyr.CreateFeature(out_feat2)
<<<<<<< HEAD

=======
                            
>>>>>>> 26394959
                            lac = Reference_height_Lac(indmax+1, intersection, defn, IN_attributes)
                            lac.height = h
                            lac.set_hmean(np.mean(lac.compute_h(lat* RAD2DEG, lon* RAD2DEG)))
                            liste_lac.append(lac)
                            indmax+=1
                            flag_intersect = 1
<<<<<<< HEAD
=======
                            
                        except:
                            print("strange thing appears")
>>>>>>> 26394959
            if flag_intersect==0:

                out_feat = ogr.Feature(defn)                
                out_feat.SetGeometry(polygon_index_1.GetGeometryRef())
                out_feat.SetField(str("IND_LAC"), polygon_index_1.GetField(str("IND_LAC")))
                out_lyr.CreateFeature(out_feat)
                    
        out_ds.Destroy()
        ds.Destroy()
        
        return True

    safe_flag_layover = True
    if (safe_flag_layover) & (IN_attributes.height_model == 'reference_height'):
        intersect(OUT_filename, OUT_filename, indmax)
    
    IN_attributes.swath_polygons = OUT_swath_polygons
    IN_attributes.liste_lacs = liste_lac
    
    return OUT_filename, IN_attributes
                

#######################################
        
        
def make_swath_polygon(IN_swath, IN_attributes):
    """
    Make left of right swath polygon
    
    :param IN_swath 
    :type IN_swath
    :param IN_attributes:
    :type IN_attributes:
    """
    sign = [-1, 1][IN_swath.lower() == 'right']
    ymin = sign * IN_attributes.nr_cross_track
    ymax = sign * IN_attributes.swath_width/2

    n = len(IN_attributes.lon_init) - 4
    az = np.arange(2, n + 2, 10)
    y = ymin * np.ones(len(az))
    
    
    lon1, lat1 = math_fct.lonlat_from_azy_old(az, y, IN_attributes.lat_init, IN_attributes.lon_init, IN_attributes.heading_init)
    y = ymax * np.ones(len(az))
    lon2, lat2 = math_fct.lonlat_from_azy_old(az, y, IN_attributes.lat_init, IN_attributes.lon_init, IN_attributes.heading_init)
    lonswath = np.concatenate((lon1, lon2[::-1]))
    latswath = np.concatenate((lat1, lat2[::-1]))
    lonswath *= RAD2DEG
    latswath *= RAD2DEG

    swath_polygon = ogr.Geometry(ogr.wkbPolygon)
    ring = ogr.Geometry(ogr.wkbLinearRing)
    n = len(lonswath)
    for i in range(n):
        ring.AddPoint(lonswath[i], latswath[i])
    ring.CloseRings()
    swath_polygon.AddGeometry(ring)

    return swath_polygon
                

#######################################
    

def azr_from_lonlat(IN_lon, IN_lat, IN_attributes, r0, heau=0.):
    """
    Convert coordinates from lon-lat to azimuth-range for a given track
    
    :param IN_lon: longitude of points
    :type IN_lon: 1D-array of float
    :param IN_lat: latitude of points
    :type IN_lat: 1D-array of float
    :param IN_attributes
    :type IN_attributes
    :param heau:
    :type heau:
    
    :return OUT_az: azimuth coordinate of given points
    :rtype OUT_az: 1D-array of float
    :return OUT_r: range coordinate of given points
    :rtype OUT_r: 1D-array of float
    :return OUT_near_range
    :rtype OUT_near_range
    """
           
    # -----------
    # Preparation
    # -----------
    nr = IN_attributes.nr_cross_track
    dr = IN_attributes.range_sampling
    alt = IN_attributes.alt
    # ---------------------------------------------------------
    # Compute along-track (az) and across-track (y) coordinates
    # ---------------------------------------------------------
    # 1st iteration
    du = GEN_APPROX_RAD_EARTH * np.cos(IN_lat) * (IN_lon - math_fct.linear_extrap(IN_lat, IN_attributes.lat_init, IN_attributes.lon_init))
    lat0 = IN_lat + (du * np.sin(math_fct.linear_extrap(IN_lat, IN_attributes.lat_init, IN_attributes.heading_init)) * np.cos(math_fct.linear_extrap(IN_lat, IN_attributes.lat_init, IN_attributes.heading_init))) / GEN_APPROX_RAD_EARTH
    psi = math_fct.linear_extrap(lat0, IN_attributes.lat_init, IN_attributes.heading_init)
    y = du * np.cos(psi)  # eq (3)
    OUT_azcoord = (math_fct.linear_extrap(lat0, IN_attributes.lat_init, np.arange(len(IN_attributes.lat_init))))
    nb_points = 50
    gamma = np.zeros([len(IN_lat), nb_points])
    beta = np.zeros([len(IN_lat), nb_points])
  
    for i in range(nb_points):
        k = OUT_azcoord.astype('i4')+i-int(nb_points/2)
        bad_ind = np.logical_or((k < 0), (k > len(IN_attributes.costheta_init)-1))
        k[bad_ind] = 0.

        theta = np.pi/2. - IN_lat
        phi = IN_lon
        
        costheta_0 = IN_attributes.costheta_init[k, ]
        sintheta_0 = IN_attributes.sintheta_init[k, ]
        cosphi_0 = IN_attributes.cosphi_init[k, ]
        sinphi_0 = IN_attributes.sinphi_init[k, ]
        cospsi_0 = IN_attributes.cospsi_init[k, ]
        sinpsi_0 = IN_attributes.sinpsi_init[k, ]
        
        gamma[:, i] = (GEN_APPROX_RAD_EARTH+heau)*(np.sin(theta)*np.cos(phi)*(-cospsi_0*costheta_0*cosphi_0-sinpsi_0*sinphi_0) \
                                                   + np.sin(theta)*np.sin(phi)*(-cospsi_0*costheta_0*sinphi_0+sinpsi_0*cosphi_0) \
                                                   + np.cos(theta)*(cospsi_0*sintheta_0))
                
        beta[:, i] = (GEN_APPROX_RAD_EARTH+heau)*(np.sin(theta)*np.cos(phi)*(sinpsi_0*costheta_0*cosphi_0-cospsi_0*sinphi_0) \
                                                 + np.sin(theta)*np.sin(phi)*(sinpsi_0*costheta_0*sinphi_0+cospsi_0*cosphi_0) \
                                                 + np.cos(theta)*(-sinpsi_0*sintheta_0))

        gamma[bad_ind, i] = 9.99e20
        beta[bad_ind, i] = 9.99e20
                
    ind = np.zeros(len(IN_lat), int)   
    y = np.zeros(len(IN_lat), float)   
             
    for i in range(len(IN_lat)):
        indice = np.argmin(np.abs(gamma[i, :]))
        y[i] = beta[i, indice]
        ind[i] = indice - int(nb_points/2)
    OUT_azcoord2 = OUT_azcoord + ind -0.5
    #~ # Compute range coordinate (across track)
    OUT_azcoord2[np.where(OUT_azcoord2 < 0)] = 0
    OUT_azcoord2[np.where(OUT_azcoord2 > len(alt)-1)] = len(alt)-1
    
    H = alt[OUT_azcoord2.astype('i4')]
    
    rr = np.sqrt((H-heau + (y ** 2) / (2 * GEN_APPROX_RAD_EARTH)) ** 2 + y ** 2)  # eq (5b)
    OUT_rcoord = (rr - r0) / dr  # eq (4)
    OUT_near_range = r0
    
    return OUT_azcoord2, OUT_rcoord, OUT_near_range
                

#######################################


def all_linear_rings(geom):
    """ Generator for all linear rings in a geometry """

    if geom.GetGeometryName() == 'MULTIPOLYGON':
        for polygon_index in range(geom.GetGeometryCount()):
            polygon = geom.GetGeometryRef(polygon_index)
            for line_index in range(polygon.GetGeometryCount()):
                yield polygon.GetGeometryRef(line_index)

    if geom.GetGeometryName() == 'POLYGON':
        for line_index in range(geom.GetGeometryCount()):
            yield geom.GetGeometryRef(line_index)<|MERGE_RESOLUTION|>--- conflicted
+++ resolved
@@ -766,36 +766,23 @@
                 indmax += 1
     dataout.Destroy()
 
-                
-    def overwrite_shapefile(ds_name, ds_format, geom_type, srs, overwrite=False):
-        drv = ogr.GetDriverByName(ds_format)
-        if os.path.exists(ds_name) and overwrite is True:
-            deleteDS(ds_name)
-        ds = drv.CreateDataSource(ds_name)
-        lyr_name = os.path.splitext(os.path.basename(ds_name))[0]
-        lyr = ds.CreateLayer(lyr_name, srs, geom_type)
-        return ds, lyr
+
 
     def intersect(input, output, indmax, overwrite=False):
-<<<<<<< HEAD
+
+        # Function to modify polygon shapefile in radar geometry in order to detect overlapped polygons
+        # Only intersection between 2 polygons are considered, not multi
         lyr, ds = my_shp.open_shp(input)
         lyr_bis, ds_bis = my_shp.open_shp(input)
 
-        out_ds, out_lyr = createDS(output, ds.GetDriver().GetName(), lyr.GetGeomType(), lyr.GetSpatialRef(), overwrite)
-=======
-        # Function to modify polygon shapefile in radar geometry in order to detect overlapped polygons
-        # Only intersection between 2 polygons are considered, not multi
-        ds = ogr.Open(input, 0)        
-        lyr = ds.GetLayer()
-        out_ds, out_lyr = overwrite_shapefile(output, ds.GetDriver().GetName(), lyr.GetGeomType(), lyr.GetSpatialRef(), overwrite)
->>>>>>> 26394959
-        
+        out_ds, out_lyr = my_shp.overwrite_shapefile(output, ds.GetDriver().GetName(), lyr.GetGeomType(), lyr.GetSpatialRef(), overwrite)
+
         defn = out_lyr.GetLayerDefn()
         multi = ogr.Geometry(ogr.wkbMultiPolygon)
         out_lyr.CreateField(ogr.FieldDefn(str('IND_LAC'), ogr.OFTInteger64))
         
         polygons = []
-<<<<<<< HEAD
+
         for i, polygon_index_1 in enumerate(lyr):
             geom_1 = polygon_index_1.GetGeometryRef()
             if not geom_1.IsValid():
@@ -811,79 +798,46 @@
                             geom_2 = geom_2.Buffer(0)
 
                         intersects = geom_1.Intersects(geom_2)
-                        if intersects:
-                            intersection = geom_1.Intersection(geom_2)
-                            diff1 = geom_1.Difference(intersection)
-                            diff2 = geom_2.Difference(intersection)
-
-                            if IN_attributes.height_model == 'reference_height':
-                                h1 = polygon_index_1.GetField(str("HEIGHT"))
-                                h2 = polygon_index_2.GetField(str("HEIGHT"))
-                                h = (h1 + h2) / 2
-                            else :
-                                my_api.printError("Field HEIGHT do not exists in file. h is set to 0")
-                                h = 0
-
-=======
-        for i in enumerate(lyr):
-            polygons.append(i)
-
-        for k1, polygon_index_1 in polygons:
-            flag_intersect = 0
-            for k2, polygon_index_2 in polygons:
-                if k1 != k2:
-                    intersects = polygon_index_1.GetGeometryRef().Intersects(polygon_index_2.GetGeometryRef())
-                    if intersects:
-                        intersection = polygon_index_1.GetGeometryRef().Intersection(polygon_index_2.GetGeometryRef())
-                        
                         try:
-                            diff1 = polygon_index_1.GetGeometryRef().Difference(intersection)
-                            diff2 = polygon_index_2.GetGeometryRef().Difference(intersection)
-                            
-                            h1 = polygon_index_1.GetField(str("HEIGHT"))
-                            h2 = polygon_index_2.GetField(str("HEIGHT"))
-                            h = (h1+h2)/2
->>>>>>> 26394959
-                            out_feat = ogr.Feature(defn)
-
-                            out_feat.SetGeometry(intersection)
-                            out_feat.SetField(str("IND_LAC"), indmax+1)
-                            out_lyr.CreateFeature(out_feat)
-<<<<<<< HEAD
-
-=======
-                            
->>>>>>> 26394959
-                            out_feat1 = ogr.Feature(defn)
-                            out_feat1.SetGeometry(diff1)
-                            out_feat1.SetField(str("IND_LAC"), polygon_index_1.GetField(str("IND_LAC")))
-                            out_lyr.CreateFeature(out_feat1)
-<<<<<<< HEAD
-
-=======
-                            
->>>>>>> 26394959
-                            out_feat2 = ogr.Feature(defn)
-                            out_feat2.SetGeometry(diff2)
-                            out_feat2.SetField(str("IND_LAC"), polygon_index_2.GetField(str("IND_LAC")))
-                            out_lyr.CreateFeature(out_feat2)
-<<<<<<< HEAD
-
-=======
-                            
->>>>>>> 26394959
-                            lac = Reference_height_Lac(indmax+1, intersection, defn, IN_attributes)
-                            lac.height = h
-                            lac.set_hmean(np.mean(lac.compute_h(lat* RAD2DEG, lon* RAD2DEG)))
-                            liste_lac.append(lac)
-                            indmax+=1
-                            flag_intersect = 1
-<<<<<<< HEAD
-=======
-                            
+                            if intersects:
+                                intersection = geom_1.Intersection(geom_2)
+                                diff1 = geom_1.Difference(intersection)
+                                diff2 = geom_2.Difference(intersection)
+
+                                if IN_attributes.height_model == 'reference_height':
+                                    h1 = polygon_index_1.GetField(str("HEIGHT"))
+                                    h2 = polygon_index_2.GetField(str("HEIGHT"))
+                                    h = (h1 + h2) / 2
+                                else :
+                                    my_api.printError("Field HEIGHT do not exists in file. h is set to 0")
+                                    h = 0
+
+
+                                out_feat = ogr.Feature(defn)
+
+                                out_feat.SetGeometry(intersection)
+                                out_feat.SetField(str("IND_LAC"), indmax+1)
+                                out_lyr.CreateFeature(out_feat)
+
+                                out_feat1 = ogr.Feature(defn)
+                                out_feat1.SetGeometry(diff1)
+                                out_feat1.SetField(str("IND_LAC"), polygon_index_1.GetField(str("IND_LAC")))
+                                out_lyr.CreateFeature(out_feat1)
+                                out_feat2 = ogr.Feature(defn)
+                                out_feat2.SetGeometry(diff2)
+                                out_feat2.SetField(str("IND_LAC"), polygon_index_2.GetField(str("IND_LAC")))
+                                out_lyr.CreateFeature(out_feat2)
+
+                                lac = Reference_height_Lac(indmax+1, intersection, defn, IN_attributes)
+                                lac.height = h
+                                lac.set_hmean(np.mean(lac.compute_h(lat* RAD2DEG, lon* RAD2DEG)))
+                                liste_lac.append(lac)
+                                indmax+=1
+                                flag_intersect = 1
+
                         except:
                             print("strange thing appears")
->>>>>>> 26394959
+
             if flag_intersect==0:
 
                 out_feat = ogr.Feature(defn)                
