#!/usr/bin/env python
"""
module write_polygons.py

module author : Capgemini

This file is part of the SWOT Hydrology Toolbox
 Copyright (C) 2018 Centre National d’Etudes Spatiales
 This software is released under open source license LGPL v.3 and is distributed WITHOUT ANY WARRANTY, read LICENSE.txt for further details.


"""
from __future__ import absolute_import, division, print_function, unicode_literals

from osgeo import gdal, ogr
from osgeo.gdalconst import GDT_Float32

import numpy as np
import sys
import os
import utm 
import pyproj
from scipy.spatial import cKDTree
import time

import lib.dark_water_functions as dark_water
import lib.my_api as my_api
from lib.my_lacs import Constant_Lac, Reference_height_Lac, Gaussian_Lac, Polynomial_Lac, Height_in_file_Lac
from lib.my_variables import RAD2DEG, DEG2RAD, GEN_APPROX_RAD_EARTH
from lib.roll_module import Roll_module
from lib.tropo_module import Tropo_module

import mathematical_function as math_fct
import proc_real_pixc
import proc_real_pixc_vec_river


class orbitAttributes:
    
    def __init__(self):
        
        # 1 - Attributes from parameters file or default
    
        # 1.1 - Files and directories
        self.out_dir = None  # Output directory
        self.shapefile_path = None  # Full path of shapefile of input water bodies
    
        # 1.2 - Instrument parameters
        self.swath_width = None  # Swath width
        self.nr_cross_track = None  # NR cross track
        self.sensor_wavelength = None  # Sensor wavelength
        self.nb_pix_range = None  # Number of pixels in range
        self.range_sampling = None  # Range sampling
    
        # 1.3 - Orbit parameters
        self.orbit_jitter = None  # Orbit jitter
        self.mission_start_time = None  # Launch time
        self.cycle_duration = None  # Cycle duration
        self.multi_orbit_option = None  # Multiple orbit option
        self.orbit_number = None  # Orbit number to process
        self.passplan_path = None  # Full path of passplan.txt file
    
        # 1.4 - Height parameters
        self.trueheight_file = None  # True height file
        self.height_model = None  # Height model
        self.height_name = None  # Height field name
        self.height_model_min_area = None  # Optionnal argument to add complex 2D height model
        # Constant height model (always applied, set HEIGHT_MODEL_A to 0 to desactivate)
        self.height_model_a = None  # Height model A
        self.height_model_a_tab = None  # Height model from shapefile
        self.height_model_t0 = None  # Height model t0
        self.height_model_period = None  # Height model period
        # Gaussian parameter for gaussian model
        self.height_model_stdv = None  # Height model standard deviation (for gaussian model)
        
        # Dark water
        self.dark_water = None
        self.fact_echelle_dw = None
        self.dw_pourcent = None
        self.dw_seed = None
        self.darkwater_flag = None
        self.scale_factor_non_detected_dw = None
        self.dw_detected_percent = None
        self.dw_detected_noise_factor = None

        # 1.5 - Water flag
        self.water_flag = None
    
        # 1.6 - Noise parameters
        self.geolocalisation_improvement = None  # No noise applied on geolocation
        self.noise_multiplier_factor = None  # Noise multiplier factor
        self.height_bias_std = None  # Height bias std
    
        # 1.7 - Cross-over residual roll error
        self.roll_file = None  # Full path
    
        # 2 - Attributes for computation configuration
        self.create_shapefile = None
        self.create_pixc_vec_river = None
    
        # 3 - Working variables init
        self.sisimp_filenames = None  # Filenames specific to SISIMP
        self.noise_height = None  # Noise tab
        self.orbit_list = []  # List of triplets (cycle number, pass number, orbit file) to process
        self.compute_pixc_vec_river = None  # Flag for PIXCVecRiver file computation
        self.near_range = None
        self.swath_polygons = {}  # Dictionnary for storing swath polygons
        
        self.dw_detected_noise_height = None  # dw detected noise tab

        # 3.1 - From orbit file
        self.azimuth_spacing = None  # Azimuth spacing
        self.lon = None
        self.lon_init = None
        self.lat = None
        self.lat_init = None
        self.alt = None
        self.heading = None
        self.heading_init = None
        self.orbit_time = None
        self.x = None
        self.y = None
        self.z = None
        self.cosphi_init = None
        self.sinphi_init = None
        self.costheta_init = None
        self.sintheta_init = None
        self.cospsi_init = None
        self.sinpsi_init = None

        # 4 - List of each water body
        self.liste_lacs = None
                

#######################################
        

def compute_pixels_in_water(IN_fshp_reproj, IN_pixc_vec_only, IN_attributes):
    """
    Compute the position of the radar pixels that are inside a water body

    Method: use the GDAL rasterize function to mark the pixels that are
    contained in some polygons. This is very fast. Then we extract the pixels
    that are marked (value=1) and write them in an text file for check with qgis

    Important note: only polygons in one swath (left or right) must be in
                    fshp_reproj

    :param IN_fshp_reproj: full path of the shapefile with polygons in radar projection
    :type IN_fshp_reproj: string
    :param IN_pixc_vec_only: if set, deal only with polygons with field RIV_FLAG != 0
    :type IN_pixc_vec_only: boolean
    :param IN_attributes:
    :type IN_attributes:

    :return OUT_burn_data: the radar pixels that are inside a water body
    :rtype OUT_burn_data: 2D-array of int (0=land 1=water)
    :rettun OUT_height_data : the height pixels that are inside a water body
    :rtype OUT_height_data : 2D-array of int (height of each water body pixel)
    """
    if IN_pixc_vec_only:
        my_api.printInfo("[write_polygons] == compute_pixels_in_water / river polygons only ==")
    else:
        my_api.printInfo("[write_polygons] == compute_pixels_in_water / all polygons ==")

    # 1 - Read the reprojected shapefile
    driver = ogr.GetDriverByName(str("ESRI Shapefile"))
    da_shapefile = driver.Open(IN_fshp_reproj, 0)  # 0 = read only
    layer = da_shapefile.GetLayer()
    if IN_pixc_vec_only:
        layer.SetAttributeFilter(str("RIV_FLAG != '0'"))
        my_api.printInfo("compute_pixels_in_water / river pixels only - %d features to deal with" % layer.GetFeatureCount())

    # Create a GDAL raster in memory
    nx = len(IN_attributes.lon)
    ny = IN_attributes.nb_pix_range
    
    cover = np.zeros((ny, nx), dtype='float64')
    cover_height = np.zeros((ny, nx), dtype='float64')
    cover_code = np.zeros((ny, nx), dtype='float64')
    cover_ind_lac = np.zeros((ny, nx), dtype='int')
    
    # Create 2 raster band if heights value come from shapefile
    #~ nb_rasterBand = [1, 2][IN_attributes.height_model == "reference_height" or IN_attributes.height_model == "gaussian" or IN_attributes.height_model == "polynomial"]
    nb_rasterBand = 4

    ds = gdal.GetDriverByName(str('MEM')).Create('', nx, ny, nb_rasterBand, GDT_Float32)
    ds.SetGeoTransform([-0.5, 1, 0, -0.5, 0, 1])
    ds.GetRasterBand(1).WriteArray(cover)

    # Burn with a value 1 the pixels that are in a polygon
    gdal.RasterizeLayer(ds, [1], layer, None, None, burn_values=[1])
    #                                        , options=['ALL_TOUCHED=TRUE'])

    # Convert the radar pixels touching water in lon-lat
    OUT_burn_data = ds.GetRasterBand(1).ReadAsArray()
    
    # Analyse value in shapefile
    OUT_height_data = None
    OUT_code_data = None
    OUT_ind_lac_data = None
    
    if IN_attributes.height_model == "reference_height":
        ds.GetRasterBand(2).WriteArray(cover_height)
        # Burn with height value pixels in the associated polygon
        gdal.RasterizeLayer(ds, [2], layer, None, options=["ATTRIBUTE=HEIGHT"])
        # Get height pixels in lon-lat
        OUT_height_data = ds.GetRasterBand(2).ReadAsArray()
        
    if IN_attributes.height_model == "gaussian" or IN_attributes.height_model == "polynomial":
        ds.GetRasterBand(3).WriteArray(cover_code)
        # Burn with height value pixels in the associated polygon
        gdal.RasterizeLayer(ds, [3], layer, None, options=["ATTRIBUTE=CODE"])
        # Get height pixels in lon-lat
        OUT_code_data = ds.GetRasterBand(3).ReadAsArray().astype(int)
 
    ds.GetRasterBand(4).WriteArray(cover_ind_lac)
    gdal.RasterizeLayer(ds, [4], layer, None, options=["ATTRIBUTE=IND_LAC"])
    OUT_ind_lac_data = ds.GetRasterBand(4).ReadAsArray().astype(int)
    
    # Close the raster
    ds = None
 
    for i in IN_attributes.liste_lacs:
        i.compute_pixels_in_given_lac(OUT_ind_lac_data)

    return OUT_burn_data, OUT_height_data, OUT_code_data, OUT_ind_lac_data, IN_attributes
                

#######################################
    

def write_water_pixels_realPixC(IN_water_pixels, IN_swath, IN_cycle_number, IN_orbit_number, IN_attributes):
    """
    Check what pixels are marked as water and write their position.
    Real PixC files (Version 08/2018) are produced.
    Associated shapefiles are also produced if asked.
    
    :param IN_water_pixels: 2D-array of water pixels vs land pixels
    :type IN_water_pixels: 2D-array of int
    :param IN_swath: Left or Right swath
    :type IN_swath: string
    :param IN_cycle_number: cycle number
    :type IN_cycle_number: int
    :param IN_orbit_number: orbit number
    :type IN_orbit_number: int
    :param IN_attributes:
    :type IN_attributes:
    """
    my_api.printInfo("[write_polygons] == write_water_pixels_realPixC ==")  
    
    ################################
    # Variables for PixC main file #
    ################################
    
    # Print number of water pixels
    size_of_tabs = np.count_nonzero(IN_water_pixels) 
    my_api.printInfo(str("Nb water pixels: %d" % size_of_tabs))

    # 1 - Get range and azimuth indices of all water pixels
    ind = np.nonzero(IN_water_pixels)  # Get indices 1=lake and 2=river (remove 0=land)
    r, az = [ind[0], ind[1]]  # Range index
    #az = ind[1]  # Azimuth index
    river_flag = IN_water_pixels[ind]  # 1=lake and 2=river
    # Dark Water
    
    # Check if dark water is simulated or not
    if IN_attributes.dark_water.lower() == "yes":
        # Simulate dark water if water pixel are present
        # TODO: integrer dans le if suivant après quand ça marche pour éviter les répétitions
        if size_of_tabs != 0.:
            rmin, rmax, azmin, azmax = r.min(), r.max(), az.min(), az.max()

            # Simulate dark_water
            dw_mask = dark_water.dark_water_simulation(1, azmin, azmax+1, 1, rmin, rmax+1, IN_attributes.dw_pourcent, IN_attributes.dw_seed, lcorr=IN_attributes.dw_correlation_length)
    
            # Get water extent
            indice_r = np.array(ind[0]-rmin)
            indice_az = np.array(ind[1]-azmin)
            # Randomly classify or erase dark water regions
            # Randomly erase DW regions in DW mask
            dw_mask = dark_water.dark_water_non_detected_simulation(dw_mask, 1, azmin, azmax+1, 1, rmin, rmax+1, IN_attributes.dw_detected_percent, IN_attributes.dw_seed, scale_factor=IN_attributes.scale_factor_non_detected_dw)
            # Reshape dark_water to water extent
            dw_mask = dw_mask[indice_az, indice_r]

            # Update IN_water_pixels with the deleted water pixels
            # Check if dw pixels are deleted = dw_mask pixels set to 2
            if np.where(dw_mask == 2)[0].size > 0:
                my_api.printInfo(str("Nb detected dark water pixels : %d" % np.where(dw_mask == 1)[0].size))
                my_api.printInfo(str("Nb non detected dark water pixels : %d" % np.where(dw_mask == 2)[0].size))
                # Update river_flag and IN_water_pixels with the deleted water pixels
                river_flag[np.where(dw_mask == 2)] = 0
                IN_water_pixels[ind] = river_flag
                # Delete the corresponding pixels in the dw mask to update indices values
                dw_mask = np.delete(dw_mask, np.where(dw_mask == 2))
                # Update size of tabs etc... because water pixels were deleted
                size_of_tabs = np.count_nonzero(IN_water_pixels)
                my_api.printInfo(str("Nb water pixels: %d" % size_of_tabs))
                ind = np.nonzero(IN_water_pixels)
                r, az = [ind[0], ind[1]]
                river_flag = IN_water_pixels[ind]
            # Build the classification array with water flag Dark_water flag
            classification_tab = np.ones(size_of_tabs) * IN_attributes.water_flag  # Classification as water
            # Locate DW pixels
            dark_water_loc = np.where(dw_mask == 1)
            # Update classification value for dark water pixels with DW flag
            classification_tab[dark_water_loc] = IN_attributes.darkwater_flag
        else:
            classification_tab = np.ones(size_of_tabs) * IN_attributes.water_flag
    else:
        classification_tab = np.ones(size_of_tabs) * IN_attributes.water_flag
        my_api.printInfo(str("No Dark Water will be simulated"))

    if IN_attributes.height_model_a_tab is not None:
        height_flag = IN_attributes.height_model_a_tab[ind]
        
    if IN_attributes.code is not None:
        code_flag = IN_attributes.code[ind]
        
    # 2 - Compute radar variables for water pixels
    r0 = np.sqrt((IN_attributes.alt + (IN_attributes.nr_cross_track ** 2) / (2 * GEN_APPROX_RAD_EARTH)) ** 2 + IN_attributes.nr_cross_track ** 2)  # Radar to ground distance for near range pixels
    ri = r0[az] + r * IN_attributes.range_sampling  # Radar-to-ground distance
    Hi = IN_attributes.alt[az]  # Altitude
    angles = np.arccos(Hi/ri)  # Look angles
    pixel_area = IN_attributes.azimuth_spacing * IN_attributes.range_sampling / np.sin(angles)  # Pixel area
    
    # 3 - Build cross-track distance array
    # Compute theorical cross-track distance for water pixels
    sign = [-1, 1][IN_swath.lower() == 'right']
    y = sign * np.sqrt((ri + Hi) * (ri - Hi) / (1. + Hi / GEN_APPROX_RAD_EARTH))

    elevation_tab = np.zeros(len(az))
        
    for lac in IN_attributes.liste_lacs:
        
        indice = np.where(np.logical_and(np.isin(r, lac.pixels[0]), np.isin(az, lac.pixels[1])))  # Get indices 1=lake and 2=river (remove 0=land)

        lon, lat = math_fct.lonlat_from_azy(az, ri, IN_attributes, IN_swath, IN_unit="deg", h=lac.hmean)
        elevation_tab[indice] = lac.compute_h(lat[indice], lon[indice])
      
    # 4.1 - Compute noise over height
    if IN_attributes.dark_water.lower() == "yes":
        noise_seed = int(str(time.time()).split('.')[1])
        delta_h = np.zeros(elevation_tab.shape)
        water_pixels = np.where(classification_tab == IN_attributes.water_flag)
        dw_pixels = np.where(classification_tab == IN_attributes.darkwater_flag)
        delta_h[water_pixels] = math_fct.calc_delta_h(angles[water_pixels], IN_attributes.noise_height, IN_attributes.height_bias_std, seed=noise_seed)
        delta_h[dw_pixels] = math_fct.calc_delta_h(angles[dw_pixels], IN_attributes.dw_detected_noise_height, IN_attributes.height_bias_std, seed=noise_seed)
    else:
        delta_h = math_fct.calc_delta_h(angles, IN_attributes.noise_height, IN_attributes.height_bias_std)

    # 4.2 Add residual roll error
    try:
        if IN_attributes.roll_repo is not None:
            
            my_api.printInfo("Applying roll residual error")

            roll = Roll_module(IN_attributes.roll_repo)
            roll.get_roll_file_associated_to_orbit_and_cycle(IN_orbit_number, IN_cycle_number)
            roll.interpolate_roll_on_sensor_grid(IN_attributes.orbit_time)
            
            # Apply roll for each pixel
            roll.interpolate_roll_on_pixelcloud(IN_attributes.orbit_time, IN_attributes.orbit_time[az], y)
            delta_h_roll = roll.roll1_err_cloud
            
            delta_h += delta_h_roll

        else:
            my_api.printInfo("No roll error applied")

    except:
        my_api.printInfo("No roll error applied")    
         
    # 4.3 Add tropospheric delay
    if IN_attributes.tropo_model == 'gaussian':
        my_api.printInfo("Applying wet tropo gaussian model")
        tropo = Tropo_module(IN_attributes.tropo_model)
        tropo_error = tropo.calculate_tropo_error_gaussian(az, r, IN_attributes.tropo_error_stdv, IN_attributes.tropo_error_mean, IN_attributes.tropo_error_correlation) 
        delta_h += tropo_error
    if IN_attributes.tropo_model == 'map':
        my_api.printInfo("Applying wet tropo map gaussian model")
        tropo = Tropo_module(IN_attributes.tropo_model)
<<<<<<< HEAD
        tropo_error = tropo.calculate_tropo_error_map(np.mean(lat)* RAD2DEG, az, r, IN_attributes.tropo_error_map_file, IN_attributes.tropo_error_correlation) 
        delta_h += tropo_error
        
    
=======
        tropo_error = tropo.calculate_tropo_error_map(np.mean(lat) * RAD2DEG, az, r, IN_attributes.tropo_error_map_file, IN_attributes.tropo_error_correlation)

>>>>>>> c84be718
    # 5.3 - Compute final noisy heights (elevation + thermal noise + roll error + height model) 
    elevation_tab_noisy = elevation_tab + delta_h           
    
    # 7 - Build velocity arrays
    nb_pix_nadir = IN_attributes.x.size  # Nb pixels at nadir
    # Init velocity arrays
    vx = np.zeros(nb_pix_nadir)
    vy = np.zeros(nb_pix_nadir)
    vz = np.zeros(nb_pix_nadir)
    # Compute first value
    vx[0], vy[0], vz[0] = [(IN_attributes.x[1] - IN_attributes.x[0]), (IN_attributes.y[1] - IN_attributes.y[0]), (IN_attributes.z[1] - IN_attributes.z[0])] / (IN_attributes.orbit_time[1] - IN_attributes.orbit_time[0])
    # Compute last value
    vx[-1], vy[-1], vz[-1] = [(IN_attributes.x[-1] - IN_attributes.x[-2]), (IN_attributes.y[-1] - IN_attributes.y[-2]), (IN_attributes.z[-1] - IN_attributes.z[-2])] / (IN_attributes.orbit_time[-1] - IN_attributes.orbit_time[-2])
    # Compute middle values
    for indp in range(1, nb_pix_nadir-1):
        vx[indp], vy[indp], vz[indp] = [(IN_attributes.x[indp+1] - IN_attributes.x[indp-1]), (IN_attributes.y[indp+1] - IN_attributes.y[indp-1]), (IN_attributes.z[indp+1] - IN_attributes.z[indp-1])] / (IN_attributes.orbit_time[indp+1] - IN_attributes.orbit_time[indp-1])
 
    # Convert nadir latitudes/longitudes in degrees
    nadir_lat_deg = IN_attributes.lat[1:-1] * RAD2DEG
    nadir_lon_deg = IN_attributes.lon[1:-1] * RAD2DEG
        
    # Remove 1st and last values because just here for extrapolators (cf. read_orbit)
    nadir_alt = IN_attributes.alt[1:-1]
    nadir_heading = IN_attributes.heading[1:-1]
 
    lon_noisy, lat_noisy = math_fct.lonlat_from_azy(az, ri, IN_attributes, IN_swath, h=elevation_tab+delta_h)
    lon_noisy *= RAD2DEG  # Conversion in degrees
    lat_noisy *= RAD2DEG  # Conversion in degrees
    
    ######################
    # Write output files #
    ######################
    
    # Cut arrays in order to write real PixC files
    # Tiles correspond to theoretical tiles, with 60km length at nadir
    if lat.size != 0:  

        # Retrieve the tile database (pass_number/tile_number/nadir_lon/nadir_lat/nadir_heading)
        tile_db = IN_attributes.tile_database
        # Subset the tile DB to the portion related to the orbit number
        #tile_db_orbit = tile_db[np.where(tile_db[:,0] == IN_orbit_number)[0],:]
        tmp_orbit_number = IN_orbit_number - 331  # Pass 1 in tile database file = pass 332 in last KML file (sept2015-v2)
        if tmp_orbit_number < 1:
            tmp_orbit_number += 584
        tile_db_orbit = tile_db[np.where(tile_db[:, 0] == tmp_orbit_number)[0], :]
        # Compute the indices of nadir_lat_min and nadir_lat_max
        nadir_lat_argmin = int(np.argmin(nadir_lat_deg))
        nadir_lat_argmax = int(np.argmax(nadir_lat_deg))
        # Get long and lat in degrees, associated to nadir_min_lat
        nadir_lat_deg_min = nadir_lat_deg[nadir_lat_argmin]
        nadir_lon_deg_min = nadir_lon_deg[nadir_lat_argmin]
        # Get long and lat in degrees, associated to nadir_max_lat
        nadir_lat_deg_max = nadir_lat_deg[nadir_lat_argmax]
        nadir_lon_deg_max = nadir_lon_deg[nadir_lat_argmax]
        # Construct the kd-tree for quick nearest-neighbor lookup        
        tree = cKDTree(tile_db_orbit[:, 2:4])
        
        # Retrieve index of tile_db_orbit the nearest of nadir_min_lat
        ind_min = tree.query([nadir_lat_deg_min, nadir_lon_deg_min])
        # Retrieve index of tile_db_orbit the nearest of nadir_max_lat
        ind_max = tree.query([nadir_lat_deg_max, nadir_lon_deg_max])
        tile_db_orbit_cropped = tile_db_orbit[max(0, min(ind_max[1], ind_min[1])-1):min(len(tile_db_orbit), max(ind_max[1], ind_min[1])+2), :]
        vect_lat_lon_db_cropped = np.zeros([max(0, tile_db_orbit_cropped.shape[0]-1), 2])
                 
        for i in range(max(0, tile_db_orbit_cropped.shape[0]-1)):
            vect_lat_lon_db_cropped[i,0] = tile_db_orbit_cropped[i+1, 2]-tile_db_orbit_cropped[i, 2]
            vect_lat_lon_db_cropped[i,1] = tile_db_orbit_cropped[i+1, 3]-tile_db_orbit_cropped[i, 3]
            nb_az_traj = max(nadir_lat_argmax, nadir_lat_argmin)- min(nadir_lat_argmax, nadir_lat_argmin) + 1
            tile_values = np.zeros(nb_az_traj, int)
        for i in range(min(nadir_lat_argmax, nadir_lat_argmin), max(nadir_lat_argmax, nadir_lat_argmin)+1):
            dist = np.abs(((nadir_lat_deg[i]-tile_db_orbit_cropped[:-1, 2])*vect_lat_lon_db_cropped[:, 0] + (nadir_lon_deg[i]-tile_db_orbit_cropped[:-1, 3])*vect_lat_lon_db_cropped[:, 1])/np.sqrt(vect_lat_lon_db_cropped[:, 0]**2+vect_lat_lon_db_cropped[:, 1]**2))
            tile_values[i] = tile_db_orbit_cropped[np.argmin(dist),1]
        
        # If you want only one tile (for some tests)
        #~ tile_values[:] = tile_values[0]
        tile_list = np.unique(tile_values)
        
        for tile_number in tile_list:
            
            my_api.printInfo("== Dealing with tile number %03d" % tile_number)
            
            ind_nadir_lat_tile_i = np.where(tile_values == tile_number)[0]
            
            # Get azimuth indices corresponding to this integer value of latitude
            nadir_az = ind_nadir_lat_tile_i
            az_min = np.sort(nadir_az)[0]  # Min azimuth index, to remove from tile azimuth indices vector
            my_api.printInfo("= %d pixels in azimuth (index %d put to 0)" % (nadir_az.size, az_min))
            
            # Get pixel indices of water pixels corresponding to this latitude interval
            az_indices = np.where((az >= min(nadir_az)) & (az <= max(nadir_az)))[0]
            nb_pix = az_indices.size  # Number of water pixels for this latitude interval
            my_api.printInfo("= %d water pixels" % nb_pix)
            
            if az_indices.size != 0:  # Write water pixels at this latitude
                
                sub_az, sub_r = [az[az_indices], r[az_indices]]
                
                my_api.printInfo("Min r ind = %d - Max r ind = %d" % (np.min(sub_r), np.max(sub_r)))
                my_api.printInfo("Min az ind = %d - Max az ind = %d" % (np.min(sub_az), np.max(sub_az)))
                
                # Get output filename

                # Left / right swath flag
                left_or_right = IN_swath.upper()[0]
                
                # General tile reference
                tile_ref = "%03d%s" % (tile_number, left_or_right)
                
                # Init L2_HR_PIXC object
                my_pixc = proc_real_pixc.l2_hr_pixc(sub_az-az_min, sub_r, classification_tab[az_indices], pixel_area[az_indices],
                                                    lat_noisy[az_indices], lon_noisy[az_indices], elevation_tab_noisy[az_indices], y[az_indices],
                                                    IN_attributes.orbit_time[nadir_az], nadir_lat_deg[nadir_az], nadir_lon_deg[nadir_az], nadir_alt[nadir_az], nadir_heading[nadir_az],
                                                    IN_attributes.x[nadir_az], IN_attributes.y[nadir_az], IN_attributes.z[nadir_az], vx[nadir_az], vy[nadir_az], vz[nadir_az], r0[nadir_az],
                                                    IN_attributes.mission_start_time, IN_attributes.cycle_duration, IN_cycle_number, IN_orbit_number, tile_ref, IN_attributes.nb_pix_range, nadir_az.size, IN_attributes.azimuth_spacing, IN_attributes.range_sampling, IN_attributes.near_range)
                
                # Update filenames with tile ref
                IN_attributes.sisimp_filenames.updateWithTileRef(tile_ref, IN_attributes.orbit_time[nadir_az[0]], IN_attributes.orbit_time[nadir_az[-1]])
                
                # Write main file
                my_pixc.write_pixc_file(IN_attributes.sisimp_filenames.pixc_file+".nc", compress=True)
                
                # Write annotation file
                my_pixc.write_annotation_file(IN_attributes.sisimp_filenames.file_annot_file, IN_attributes.sisimp_filenames.pixc_file+".nc")  
                
                # Write shapefiles if asked
                if IN_attributes.create_shapefile:
                    my_pixc.write_pixc_asShp(IN_attributes.sisimp_filenames.pixc_file+"_pixc.shp")
                    my_pixc.write_tvp_asShp(IN_attributes.sisimp_filenames.pixc_file+"_tvp.shp")
                    
                # Write PIXCVec files if asked
                if IN_attributes.create_pixc_vec_river:
                    # Init PIXCVec product
                    my_pixc_vec = proc_real_pixc_vec_river.l2_hr_pixc_vec_river(sub_az, sub_r, IN_attributes.mission_start_time, IN_attributes.cycle_duration, IN_cycle_number, IN_orbit_number, tile_ref, IN_attributes.nb_pix_range, nadir_az.size)
                    # Set improved geoloc
                    my_pixc_vec.set_vectorproc(lat[az_indices], lon[az_indices], elevation_tab[az_indices])
                    # Compute river_flag
                    my_pixc_vec.set_river_lake_tag(river_flag[az_indices]-1)  # -1 to have 0=lake and 1=river
                    # Write PIXCVec file
                    my_pixc_vec.write_file(IN_attributes.sisimp_filenames.pixc_vec_river_file+".nc", compress=True)
                    # Write as shapefile if asked
                    if IN_attributes.create_shapefile:
                        my_pixc_vec.write_file_asShp(IN_attributes.sisimp_filenames.pixc_vec_river_file+".shp")
            
    else:  
        my_api.printInfo("No output data file to write")
                

#######################################


def reproject_shapefile(IN_filename, IN_swath, IN_driver, IN_attributes, IN_cycle_number):
    """
    Read the water polygon shapefile and compute polygons in radar coordinates. 
    Save the reprojected polygons in a new shapefile and return its name.

    Compute the part of water bodies polygons that is in the swath.
    This is needed to avoid folding of one swath on the other one due to
    left-range ambiguity caused by the transformation in azimuth-range.

    :param IN_filename: full path of the given shapefile
    :type IN_filename: string 
    :param IN_swath: the name of the swath 
    :type IN_swath: string ("Left" or "Right")
    :param IN_driver: OGR driver
    :type IN_driver: -
    :param IN_attributes:
    :type IN_attributes:
    :param IN_cycle_number:
    :type IN_cycle_number:
    
    :return OUT_file/Getname: full path of the shapefile with the water body polygons in radar coordinates
    :rtype OUT_filename: string
    :return OUT_swath_polygons
    :rtype OUT_swath_polygons
    """
    my_api.printInfo("[write_polygons] == reproject_shapefile ==")

    # 1 - Make swath polygons
    swath_polygon = make_swath_polygon(IN_swath, IN_attributes)
    OUT_swath_polygons = IN_attributes.swath_polygons
    OUT_swath_polygons[IN_swath] = swath_polygon

    # 2 - Select water bodies polygons in the swath
    da_shapefile = IN_driver.Open(IN_filename, 0)  # 0 = read only
    layer = da_shapefile.GetLayer()
    layer.SetSpatialFilter(swath_polygon)
    nb_features = layer.GetFeatureCount()
    
    my_api.printInfo("There are %d feature(s) crossing %s swath" % (nb_features, IN_swath))
    sys.stdout.flush()
    
    # Exit if no feature to deal with
    if nb_features == 0:
        return None, IN_attributes
    
    # 3 - Create the output shapefile
    swath_t = '%s_swath' % IN_swath
    OUT_filename = os.path.join(IN_attributes.out_dir, os.path.splitext(os.path.split(IN_filename)[1])[0] + '_tmp_radarproj_%s.shp' % swath_t)
    if os.path.exists(OUT_filename):
        IN_driver.DeleteDataSource(OUT_filename)
    dataout = IN_driver.CreateDataSource(OUT_filename)
    if dataout is None:
        my_api.printError("Could not create file")
    layerout = dataout.CreateLayer(str(os.path.splitext(os.path.split(OUT_filename)[1])[0]), None, geom_type=ogr.wkbPolygon)
    # Create necessary output fields 
    layerout.CreateField(ogr.FieldDefn(str('RIV_FLAG'), ogr.OFTInteger))
    layerout.CreateField(ogr.FieldDefn(str('HEIGHT'), ogr.OFTReal))
    layerout.CreateField(ogr.FieldDefn(str('CODE'), ogr.OFTInteger64))
    layerout.CreateField(ogr.FieldDefn(str('IND_LAC'), ogr.OFTInteger64))

    floutDefn = layerout.GetLayerDefn()
    feature_out = ogr.Feature(floutDefn)

    # 4 - Convert coordinates for each water body polygon
    range_tab = []
    
    liste_lac = []
    for ind, polygon_index in enumerate(layer):
        geom = polygon_index.GetGeometryRef()
        
        if geom is not None:  # Test geom.IsValid() not necessary
            
            # 4.1 - Fill RIV_FLAG flag
            if IN_attributes.compute_pixc_vec_river:
                riv_flag = polygon_index.GetField(str("RIV_FLAG"))
            else:
                riv_flag = 0
            
            # 4.2 - Create the output polygon in radar projection
            # 4.2.1 - Init output geometry
            geom_out = ogr.Geometry(ogr.wkbPolygon)
            # 4.2.2 - Compute the zone resulting of the intersection between polygon and swath
            intersection = geom.Intersection(swath_polygon) 
            # 4.2.3 - Convert polygons coordinates
            add_ring = False
            
            # Oversample the polygon to correctly reconstruct it in SAR geometry
            intersection.Segmentize(0.01)
            
            for ring in all_linear_rings(intersection):
                npoints = ring.GetPointCount()

                if npoints == 0:
                    continue  # ignore polygons completely outside the swath
                
                points = np.transpose(np.array(ring.GetPoints()))
                
                lon, lat = points[0], points[1]
               
                x_c, y_c, zone_number, zone_letter = utm.from_latlon(lat[0], lon[0])
                latlon = pyproj.Proj(init="epsg:4326")
                utm_proj = pyproj.Proj("+proj=utm +zone={}{} +ellps=WGS84 +datum=WGS84 +units=m +no_defs".format(zone_number, zone_letter))
                X, Y = pyproj.transform(latlon, utm_proj, lon, lat) 

                ring_xy = ogr.Geometry(ogr.wkbLinearRing)
                for i in range(len(X)):
                    ring_xy.AddPoint(X[i], Y[i])
                poly_xy = ogr.Geometry(ogr.wkbPolygon)
                poly_xy.AddGeometry(ring_xy)
                
                # area in ha
                area = poly_xy.GetArea()/10000.
           
                # Oversample the polygon to correctly reconstruct it in SAR geometry
                #~ poly_xy.Segmentize(100.)
                #~ new_points = np.transpose(np.array(poly_xy.GetGeometryRef(0).GetPoints()))
                #~ new_X, new_Y = new_points[0], new_points[1]
                #~ new_lon, new_lat = pyproj.transform(utm_proj, latlon, new_X, new_Y) 
                layerDefn = layer.GetLayerDefn()
                #~ lon = new_lon * DEG2RAD
                #~ lat = new_lat * DEG2RAD                
                ###
                
                lon = lon * DEG2RAD
                lat = lat * DEG2RAD
                
                lac = None
                
                if IN_attributes.height_model is None:
                    lac = Constant_Lac(ind+1, IN_attributes, lat, IN_cycle_number)

                if IN_attributes.height_model == 'reference_height':
                    lac = Reference_height_Lac(ind+1, polygon_index, layerDefn, IN_attributes)
                
                if IN_attributes.height_model == 'gaussian': 
                    if area > IN_attributes.height_model_min_area:
                        my_api.printInfo(str("Gaussian model applied for big water body of size %f ha" % area))
                        lac = Gaussian_Lac(ind+1, IN_attributes, lat, lon, IN_cycle_number)
                    else:
                        lac = Constant_Lac(ind+1, IN_attributes, lat, IN_cycle_number)
                        
                if IN_attributes.height_model == 'polynomial': 
                    if area > IN_attributes.height_model_min_area:
                        my_api.printInfo(str("Polynomial model applied for big water body of size %f ha" % area))
                        lac = Polynomial_Lac(ind+1, IN_attributes, lat, lon, IN_cycle_number)
                    else:
                        lac = Constant_Lac(ind+1, IN_attributes, lat, IN_cycle_number)
                
                if IN_attributes.height_model == "reference_file":
                    if IN_attributes.trueheight_file is not None:
                        lac = Height_in_file_Lac(ind+1, IN_attributes)
                    else:
                        lac = Constant_Lac(ind+1, IN_attributes, lat, IN_cycle_number)

                lac.set_hmean(np.mean(lac.compute_h(lat, lon)))
       
                az, r, IN_attributes.near_range = azr_from_lonlat(lon, lat, IN_attributes, heau=lac.hmean)
                
                range_tab = np.concatenate((range_tab, r), -1)
                npoints = len(az)
                if len(az) != len(lon):
                    my_api.printDebug("Ignore polygons crossing the swath")
                    continue  # Ignore polygons crossing the swath
                for p in range(npoints):  # no fonction ring.SetPoints()
                    ring.SetPoint(p, az[p], r[p])
                ring.CloseRings()
                add_ring = True
                # Add the reprojected ring to the output geometry
                geom_out.AddGeometry(ring)
                
            # 4.2.4 - Add Output geometry
            if add_ring:
               
                # Add the output reprojected polygon to the output feature
                feature_out.SetGeometry(geom_out)
                # Set the RIV_FLAG field
                feature_out.SetField(str("RIV_FLAG"), riv_flag)
                # Set the HEIGHT field
                height_from_shp = False
                layerDefn = layer.GetLayerDefn()
                for i in range(layerDefn.GetFieldCount()):
                    if IN_attributes.height_model == 'polynomial' or IN_attributes.height_model == 'gaussian':
                        feature_out.SetField(str("CODE"), polygon_index.GetField("code"))
                if not height_from_shp:
                    IN_attributes.height_model_a_tab = None
                
                feature_out.SetField(str("IND_LAC"), ind+1)
                
                # Add the output feature to the output layer
                layerout.CreateFeature(feature_out)
                liste_lac.append(lac)
                
    IN_attributes.swath_polygons = OUT_swath_polygons
    IN_attributes.liste_lacs = liste_lac
    
    return OUT_filename, IN_attributes
                

#######################################
        
        
def make_swath_polygon(IN_swath, IN_attributes):
    """
    Make left of right swath polygon
    
    :param IN_swath 
    :type IN_swath
    :param IN_attributes:
    :type IN_attributes:
    """
    sign = [-1, 1][IN_swath.lower() == 'right']
    ymin = sign * IN_attributes.nr_cross_track
    ymax = sign * IN_attributes.swath_width/2

    n = len(IN_attributes.lon_init) - 4
    az = np.arange(2, n + 2, 10)
    y = ymin * np.ones(len(az))
    lon1, lat1 = math_fct.lonlat_from_azy_old(az, y, IN_attributes.lat_init, IN_attributes.lon_init, IN_attributes.heading_init)
    y = ymax * np.ones(len(az))
    lon2, lat2 = math_fct.lonlat_from_azy_old(az, y, IN_attributes.lat_init, IN_attributes.lon_init, IN_attributes.heading_init)
    lonswath = np.concatenate((lon1, lon2[::-1]))
    latswath = np.concatenate((lat1, lat2[::-1]))
    lonswath *= RAD2DEG
    latswath *= RAD2DEG

    swath_polygon = ogr.Geometry(ogr.wkbPolygon)
    ring = ogr.Geometry(ogr.wkbLinearRing)
    n = len(lonswath)
    for i in range(n):
        ring.AddPoint(lonswath[i], latswath[i])
    ring.CloseRings()
    swath_polygon.AddGeometry(ring)

    return swath_polygon
                

#######################################
    

def azr_from_lonlat(IN_lon, IN_lat, IN_attributes, heau=0.):
    """
    Convert coordinates from lon-lat to azimuth-range for a given track
    
    :param IN_lon: longitude of points
    :type IN_lon: 1D-array of float
    :param IN_lat: latitude of points
    :type IN_lat: 1D-array of float
    :param IN_attributes
    :type IN_attributes
    :param heau:
    :type heau:
    
    :return OUT_az: azimuth coordinate of given points
    :rtype OUT_az: 1D-array of float
    :return OUT_r: range coordinate of given points
    :rtype OUT_r: 1D-array of float
    :return OUT_near_range
    :rtype OUT_near_range
    """
           
    # -----------
    # Preparation
    # -----------
    nr = IN_attributes.nr_cross_track
    dr = IN_attributes.range_sampling
    alt = IN_attributes.alt
    
    # ---------------------------------------------------------
    # Compute along-track (az) and across-track (y) coordinates
    # ---------------------------------------------------------
    # 1st iteration
    du = GEN_APPROX_RAD_EARTH * np.cos(IN_lat) * (IN_lon - math_fct.linear_extrap(IN_lat, IN_attributes.lat_init, IN_attributes.lon_init))
    lat0 = IN_lat + (du * np.sin(math_fct.linear_extrap(IN_lat, IN_attributes.lat_init, IN_attributes.heading_init)) * np.cos(math_fct.linear_extrap(IN_lat, IN_attributes.lat_init, IN_attributes.heading_init))) / GEN_APPROX_RAD_EARTH
    psi = math_fct.linear_extrap(lat0, IN_attributes.lat_init, IN_attributes.heading_init)
    y = du * np.cos(psi)  # eq (3)
    OUT_azcoord = (math_fct.linear_extrap(lat0, IN_attributes.lat_init, np.arange(len(IN_attributes.lat_init))))
    nb_points = 50
    gamma = np.zeros([len(IN_lat), nb_points])
    beta = np.zeros([len(IN_lat), nb_points])
  
    for i in range(nb_points):
        k = OUT_azcoord.astype('i4')+i-int(nb_points/2)
        bad_ind = np.logical_or((k < 0), (k > len(IN_attributes.costheta_init)-1))
        k[bad_ind] = 0.

        theta = np.pi/2. - IN_lat
        phi = IN_lon
        
        costheta_0 = IN_attributes.costheta_init[k, ]
        sintheta_0 = IN_attributes.sintheta_init[k, ]
        cosphi_0 = IN_attributes.cosphi_init[k, ]
        sinphi_0 = IN_attributes.sinphi_init[k, ]
        cospsi_0 = IN_attributes.cospsi_init[k, ]
        sinpsi_0 = IN_attributes.sinpsi_init[k, ]
        
        gamma[:, i] = (GEN_APPROX_RAD_EARTH+heau)*(np.sin(theta)*np.cos(phi)*(-cospsi_0*costheta_0*cosphi_0-sinpsi_0*sinphi_0) \
                                                   + np.sin(theta)*np.sin(phi)*(-cospsi_0*costheta_0*sinphi_0+sinpsi_0*cosphi_0) \
                                                   + np.cos(theta)*(cospsi_0*sintheta_0))
                
        beta[:, i] = (GEN_APPROX_RAD_EARTH+heau)*(np.sin(theta)*np.cos(phi)*(sinpsi_0*costheta_0*cosphi_0-cospsi_0*sinphi_0) \
                                                 + np.sin(theta)*np.sin(phi)*(sinpsi_0*costheta_0*sinphi_0+cospsi_0*cosphi_0) \
                                                 + np.cos(theta)*(-sinpsi_0*sintheta_0))

        gamma[bad_ind, i] = 9.99e20
        beta[bad_ind, i] = 9.99e20
                
    ind = np.zeros(len(IN_lat), int)   
    y = np.zeros(len(IN_lat), float)   
             
    for i in range(len(IN_lat)):
        indice = np.argmin(np.abs(gamma[i, :]))
        y[i] = beta[i, indice]
        ind[i] = indice - int(nb_points/2)
    OUT_azcoord2 = OUT_azcoord + ind
    # Compute range coordinate (across track)
    
    H = alt[OUT_azcoord2.astype('i4')]
    
    r0 = np.sqrt((H + (nr ** 2) / (2 * GEN_APPROX_RAD_EARTH)) ** 2 + nr ** 2)
    rr = np.sqrt((H-heau + (y ** 2) / (2 * GEN_APPROX_RAD_EARTH)) ** 2 + y ** 2)  # eq (5b)
    OUT_rcoord = (rr - r0) / dr  # eq (4)
    OUT_near_range = r0
    
    return OUT_azcoord2, OUT_rcoord, OUT_near_range
                

#######################################


def all_linear_rings(geom):
    """ Generator for all linear rings in a geometry """

    if geom.GetGeometryName() == 'MULTIPOLYGON':
        for polygon_index in range(geom.GetGeometryCount()):
            polygon = geom.GetGeometryRef(polygon_index)
            for line_index in range(polygon.GetGeometryCount()):
                yield polygon.GetGeometryRef(line_index)

    if geom.GetGeometryName() == 'POLYGON':
        for line_index in range(geom.GetGeometryCount()):
            yield geom.GetGeometryRef(line_index)<|MERGE_RESOLUTION|>--- conflicted
+++ resolved
@@ -380,15 +380,9 @@
     if IN_attributes.tropo_model == 'map':
         my_api.printInfo("Applying wet tropo map gaussian model")
         tropo = Tropo_module(IN_attributes.tropo_model)
-<<<<<<< HEAD
         tropo_error = tropo.calculate_tropo_error_map(np.mean(lat)* RAD2DEG, az, r, IN_attributes.tropo_error_map_file, IN_attributes.tropo_error_correlation) 
         delta_h += tropo_error
-        
-    
-=======
-        tropo_error = tropo.calculate_tropo_error_map(np.mean(lat) * RAD2DEG, az, r, IN_attributes.tropo_error_map_file, IN_attributes.tropo_error_correlation)
-
->>>>>>> c84be718
+
     # 5.3 - Compute final noisy heights (elevation + thermal noise + roll error + height model) 
     elevation_tab_noisy = elevation_tab + delta_h           
     
