#!/usr/bin/env python
"""
module write_polygons.py

module author : Capgemini

This file is part of the SWOT Hydrology Toolbox
 Copyright (C) 2018 Centre National d’Etudes Spatiales
 This software is released under open source license LGPL v.3 and is distributed WITHOUT ANY WARRANTY, read LICENSE.txt for further details.


"""
from __future__ import absolute_import, division, print_function, unicode_literals

from osgeo import gdal, ogr
from osgeo.gdalconst import GDT_Float32

import numpy as np
import scipy
import sys
import os
import utm 
import pyproj
import time


import lib.my_api as my_api

from lib.my_variables import RAD2DEG, DEG2RAD, GEN_APPROX_RAD_EARTH

import lib.height_model as height_model
import lib.true_height_model as true_height_model
from lib.roll_module import Roll_module
from lib.my_tools import llh2xyz
from lib.my_tools import xyz2llh
from cnes.modules.geoloc.lib.geoloc import pointcloud_height_geoloc_vect
import lib.dark_water_functions as dark_water
import proc_real_pixc
import proc_real_pixc_vec_river
from lib.my_lacs import Constant_Lac, Reference_height_Lac, Gaussian_Lac, Polynomial_Lac, Height_in_file_Lac

import mathematical_function as math_fct
from scipy.spatial import cKDTree
import matplotlib.pyplot as plt


class orbitAttributes:
    
    def __init__(self):
        
        # 1 - Attributes from parameters file or default
    
        # 1.1 - Files and directories
        self.out_dir = None  # Output directory
        self.shapefile_path = None  # Full path of shapefile of input water bodies
    
        # 1.2 - Instrument parameters
        self.swath_width = None  # Swath width
        self.nr_cross_track = None  # NR cross track
        self.sensor_wavelength = None  # Sensor wavelength
        self.nb_pix_range = None  # Number of pixels in range
        self.range_sampling = None  # Range sampling
    
        # 1.3 - Orbit parameters
        self.orbit_jitter = None  # Orbit jitter
        self.mission_start_time = None  # Launch time
        self.cycle_duration = None  # Cycle duration
        self.multi_orbit_option = None  # Multiple orbit option
        self.orbit_number = None  # Orbit number to process
        self.passplan_path = None  # Full path of passplan.txt file
    
        # 1.4 - Height parameters
        self.trueheight_file = None  # True height file
        self.height_model = None  # Height model
        self.height_name = None # Height field name
        self.height_model_min_area = None  # Optionnal argument to add complex 2D height model
        # Constant height model (always applied, set HEIGHT_MODEL_A to 0 to desactivate)
        self.height_model_a = None  # Height model A
        self.height_model_a_tab = None # Height model from shapefile
        self.height_model_t0 = None  # Height model t0
        self.height_model_period = None  # Height model period
        # Gaussian parameter for gaussian model
        self.height_model_stdv = None  # Height model standard deviation (for gaussian model)
        
        # Dark water
        self.dark_water = None
        self.fact_echelle_dw = None
        self.dw_pourcent = None
        self.dw_seed = None
        self.darkwater_flag = None
        self.scale_factor_non_detected_dw = None
        self.dw_detected_percent = None
        self.dw_detected_noise_factor = None

        # 1.5 - Water flag
        self.water_flag = None
    
        # 1.6 - Noise parameters
        self.geolocalisation_improvement = None  # No noise applied on geolocation
        self.noise_multiplier_factor = None  # Noise multiplier factor
        self.height_bias_std = None  # Height bias std
    
        # 1.7 - Cross-over residual roll error
        self.roll_file = None  # Full path
    
        # 2 - Attributes for computation configuration
        self.create_shapefile = None
        self.create_pixc_vec_river = None
    
        # 3 - Working variables init
        self.sisimp_filenames = None  # Filenames specific to SISIMP
        self.noise_height = None  # Noise tab
        self.orbit_list = []  # List of triplets (cycle number, pass number, orbit file) to process
        self.compute_pixc_vec_river = None  # Flag for PIXCVecRiver file computation
        self.near_range = None
        self.swath_polygons = {}  # Dictionnary for storing swath polygons
        
        self.dw_detected_noise_height = None # dw detected noise tab

        # 3.1 - From orbit file
        self.azimuth_spacing = None  # Azimuth spacing
        self.lon = None
        self.lon_init = None
        self.lat = None
        self.lat_init = None
        self.alt = None
        self.heading = None
        self.heading_init = None
        self.orbit_time = None
        self.x = None
        self.y = None
        self.z = None
        self.cosphi_init = None
        self.sinphi_init = None
        self.costheta_init = None
        self.sintheta_init = None
        self.cospsi_init = None
        self.sinpsi_init = None

        # 4 - List of each water body
        self.liste_lacs = None

def compute_pixels_in_water(IN_fshp_reproj, IN_pixc_vec_only, IN_attributes):
    """
    Compute the position of the radar pixels that are inside a water body

    Method: use the GDAL rasterize function to mark the pixels that are
    contained in some polygons. This is very fast. Then we extract the pixels
    that are marked (value=1) and write them in an text file for check with qgis

    Important note: only polygons in one swath (left or right) must be in
                    fshp_reproj

    :param IN_fshp_reproj: full path of the shapefile with polygons in radar projection
    :type IN_fshp_reproj: string
    :param IN_pixc_vec_only: if set, deal only with polygons with field RIV_FLAG != 0
    :type IN_pixc_vec_only: boolean

    :return OUT_burn_data: the radar pixels that are inside a water body
    :rtype OUT_burn_data: 2D-array of int (0=land 1=water)
    :rettun OUT_height_data : the height pixels that are inside a water body
    :rtype OUT_height_data : 2D-array of int (height of each water body pixel)
    """
    if IN_pixc_vec_only:
        my_api.printInfo("[write_polygons] == compute_pixels_in_water / river polygons only ==")
    else:
        my_api.printInfo("[write_polygons] == compute_pixels_in_water / all polygons ==")

    # 1 - Read the reprojected shapefile
    driver = ogr.GetDriverByName(str("ESRI Shapefile"))
    da_shapefile = driver.Open(IN_fshp_reproj, 0)  # 0 = read only
    layer = da_shapefile.GetLayer()
    if IN_pixc_vec_only:
        layer.SetAttributeFilter(str("RIV_FLAG != '0'"))
        my_api.printInfo("compute_pixels_in_water / river pixels only - %d features to deal with" % layer.GetFeatureCount())

    # Create a GDAL raster in memory
    nx = len(IN_attributes.lon)
    ny = IN_attributes.nb_pix_range
    
    cover = np.zeros((ny, nx), dtype='float64')
    cover_height = np.zeros((ny, nx), dtype='float64')
    cover_code = np.zeros((ny, nx), dtype='float64')
    cover_ind_lac = np.zeros((ny, nx), dtype='int')
    
    # Create 2 raster band if heights value come from shapefile
    #~ nb_rasterBand = [1, 2][IN_attributes.height_model == "reference_height" or IN_attributes.height_model == "gaussian" or IN_attributes.height_model == "polynomial"]
    nb_rasterBand = 4

    ds = gdal.GetDriverByName(str('MEM')).Create('', nx, ny, nb_rasterBand, GDT_Float32)
    ds.SetGeoTransform([-0.5, 1, 0, -0.5, 0, 1])
    ds.GetRasterBand(1).WriteArray(cover)

    # Burn with a value 1 the pixels that are in a polygon
    gdal.RasterizeLayer(ds, [1], layer, None, None, burn_values=[1])
    #                                        , options=['ALL_TOUCHED=TRUE'])

    # Convert the radar pixels touching water in lon-lat
    OUT_burn_data = ds.GetRasterBand(1).ReadAsArray()
    
    # Analyse value in shapefile
    OUT_height_data = None
    OUT_code_data = None
    OUT_ind_lac_data = None
    
    if IN_attributes.height_model == "reference_height":
        ds.GetRasterBand(2).WriteArray(cover_height)
        # Burn with height value pixels in the associated polygon
        gdal.RasterizeLayer(ds, [2], layer, None, options=["ATTRIBUTE=HEIGHT"])
        # Get height pixels in lon-lat
        OUT_height_data = ds.GetRasterBand(2).ReadAsArray()
        
    if IN_attributes.height_model == "gaussian" or IN_attributes.height_model == "polynomial":
        ds.GetRasterBand(3).WriteArray(cover_code)
        # Burn with height value pixels in the associated polygon
        gdal.RasterizeLayer(ds, [3], layer, None, options=["ATTRIBUTE=CODE"])
        # Get height pixels in lon-lat
        OUT_code_data = ds.GetRasterBand(3).ReadAsArray().astype(int)
 
    ds.GetRasterBand(4).WriteArray(cover_ind_lac)
    gdal.RasterizeLayer(ds, [4], layer, None, options=["ATTRIBUTE=IND_LAC"])
    OUT_ind_lac_data = ds.GetRasterBand(4).ReadAsArray().astype(int)
    
    # Close the raster
    ds = None
 
    for i in IN_attributes.liste_lacs:
        i.compute_pixels_in_given_lac(OUT_ind_lac_data)
    return OUT_burn_data, OUT_height_data, OUT_code_data, OUT_ind_lac_data, IN_attributes

def write_water_pixels_realPixC(IN_water_pixels, IN_swath, IN_cycle_number, IN_orbit_number, IN_attributes):
    """
    Check what pixels are marked as water and write their position.
    Real PixC files (Version 08/2018) are produced.
    Associated shapefiles are also produced if asked.
    
    :param IN_water_pixels: 2D-array of water pixels vs land pixels
    :type IN_water_pixels: 2D-array of int
    :param IN_swath: Left or Right swath
    :type IN_swath: string
    :param IN_cycle_number: cycle number
    :type IN_cycle_number: int
    :param IN_orbit_number: orbit number
    :type IN_orbit_number: int
    """
    my_api.printInfo("[write_polygons] == write_water_pixels_realPixC ==")  
    
    ################################
    # Variables for PixC main file #
    ################################
    
    # Print number of water pixels
    size_of_tabs = np.count_nonzero(IN_water_pixels) 
    my_api.printInfo(str("Nb water pixels: %d" % size_of_tabs))

    # 1 - Get range and azimuth indices of all water pixels
    ind = np.nonzero(IN_water_pixels)  # Get indices 1=lake and 2=river (remove 0=land)
    r, az = [ind[0], ind[1]]  # Range index
    #az = ind[1]  # Azimuth index
    river_flag = IN_water_pixels[ind]  # 1=lake and 2=river
    # Dark Water
    
    ## check if dark water is simulated or not
    if IN_attributes.dark_water.lower() == "yes" :
        ### Simulate dark water if water pixel are present
        ### to do integrer dans le if suivant après quand ça marche pour éviter les répétitions
        if size_of_tabs != 0.:
            rmin, rmax, azmin, azmax = r.min(), r.max(), az.min(), az.max()
            taille_r, taille_az = rmax-rmin+1, azmax-azmin+1

            # Simulate dark_water
            dw_mask=dark_water.dark_water_simulation(1,azmin ,azmax+1,1, rmin, rmax+1,IN_attributes.dw_pourcent , seedvalue=None)
            ## Get water extent
            indice_r = np.array(ind[0]-rmin)
            indice_az = np.array(ind[1]-azmin)
            ## Randomly classify or erase dark water regions
            ### Randomly erase DW regions in DW mask
            dw_mask = dark_water.dark_water_non_detected_simulation(dw_mask,1,azmin ,azmax+1,1, rmin, rmax+1,IN_attributes.dw_detected_percent,IN_attributes.dw_seed)
            #reshape dark_water to water extent
            dw_mask=dw_mask[indice_az,indice_r]
            ### Update IN_water_pixels with the deleted water pixels
            # check if dw pixels are deleted = dw_mask pixels set to 2
            if np.where(dw_mask==2)[0].size > 0:
                my_api.printInfo(str("Nb detected dark water pixels : %d" % np.where(dw_mask==1)[0].size ))
                my_api.printInfo(str("Nb non detected dark water pixels : %d" % np.where(dw_mask==2)[0].size ))
                ### Update river_flag and IN_water_pixels with the deleted water pixels
                river_flag[np.where(dw_mask==2)]=0
                IN_water_pixels[ind]=river_flag
                # delete the corresponding pixels in the dw mask to update indices values
                dw_mask=np.delete(dw_mask,np.where(dw_mask==2))
                ## Update size of tabs etc... because water pixels were deleted
                size_of_tabs = np.count_nonzero(IN_water_pixels)
                my_api.printInfo(str("Nb water pixels: %d" % size_of_tabs))
                ind = np.nonzero(IN_water_pixels)
                r, az = [ind[0], ind[1]]
                river_flag = IN_water_pixels[ind]
            ###  Build the classification array with water flag Dark_water flag
            classification_tab = np.ones(size_of_tabs) * IN_attributes.water_flag  # Classification as water
            #locate DW pixels
            dark_water_loc = np.where(dw_mask==1)
            #update classification value for dark water pixels with DW flag
            classification_tab[dark_water_loc]= IN_attributes.darkwater_flag
        else :
            classification_tab = np.ones(size_of_tabs) * IN_attributes.water_flag
    else :
        classification_tab = np.ones(size_of_tabs) * IN_attributes.water_flag
        my_api.printInfo(str("No Dark Water will be simulated"))

    if IN_attributes.height_model_a_tab is not None:
        height_flag = IN_attributes.height_model_a_tab[ind]
        
    if IN_attributes.code is not None:
        code_flag = IN_attributes.code[ind]
        
    # 2 - Compute radar variables for water pixels
    r0 = np.sqrt((IN_attributes.alt + (IN_attributes.nr_cross_track ** 2) / (2 * GEN_APPROX_RAD_EARTH)) ** 2 + IN_attributes.nr_cross_track ** 2)  # Radar to ground distance for near range pixels
    ri = r0[az] + r * IN_attributes.range_sampling  # Radar-to-ground distance
    Hi = IN_attributes.alt[az]  # Altitude
    angles = np.arccos(Hi/ri)  # Look angles
    pixel_area = IN_attributes.azimuth_spacing * IN_attributes.range_sampling / np.sin(angles)  # Pixel area
    
    # 3 - Build cross-track distance array
    # Compute theorical cross-track distance for water pixels
    sign = [-1, 1][IN_swath.lower() == 'right']
    y = sign * np.sqrt((ri + Hi) * (ri - Hi) / (1. + Hi / GEN_APPROX_RAD_EARTH))

    elevation_tab = np.zeros(len(az))
        
    for lac in IN_attributes.liste_lacs:
        
        indice = np.where(np.logical_and(np.isin(r, lac.pixels[0]), np.isin(az, lac.pixels[1])))  # Get indices 1=lake and 2=river (remove 0=land)

        lon, lat = math_fct.lonlat_from_azy(az, ri, IN_attributes, IN_swath, IN_unit="deg", h = lac.hmean)
        elevation_tab[indice] = (lac.compute_h)(lat[indice], lon[indice])
      
      
    # 4.1 - Compute noise over height
    if IN_attributes.dark_water.lower() == "yes" :
        noise_seed = int(str(time.time()).split('.')[1])
        delta_h=np.zeros(elevation_tab.shape)
        water_pixels=np.where(classification_tab==IN_attributes.water_flag)
        dw_pixels=np.where(classification_tab==IN_attributes.darkwater_flag)
        delta_h[water_pixels]=math_fct.calc_delta_h(angles[water_pixels],IN_attributes.noise_height,IN_attributes.height_bias_std, seed = noise_seed)
        delta_h[dw_pixels]=math_fct.calc_delta_h(angles[dw_pixels],IN_attributes.dw_detected_noise_height,IN_attributes.height_bias_std, seed = noise_seed)
    else : 
        delta_h = math_fct.calc_delta_h(angles, IN_attributes.noise_height, IN_attributes.height_bias_std)

    # 4.2 Add residual roll error
    try:
        
        roll = Roll_module(IN_attributes.roll_file)
        roll.interpolate_roll_on_sensor_grid(IN_attributes.orbit_time)
        
        ## Change roll values to simulate random acquisitions
        ## TBD ##
        
        # Apply roll for each pixel
        pixel_cloud_time = IN_attributes.orbit_time[az]
        roll.interpolate_roll_on_pixelcloud(IN_attributes.orbit_time, pixel_cloud_time)

        if IN_swath.lower() == 'right' :  # Sign depends on left / right swath
            delta_h_roll = (roll.roll2_err_cloud-roll.roll2_cor_cloud)*y*1e-6
            delta_h += delta_h_roll
            
        if IN_swath.lower() == 'left' :  # Sign depends on left / right swath
            delta_h_roll = (roll.roll1_err_cloud-roll.roll1_cor_cloud)*y*1e-6
            delta_h += delta_h_roll
    
        ## Check what is the better value from roll_module to use as error

    except:
        my_api.printInfo("No roll error applied")
       
    # 5.3 - Compute final noisy heights (elevation + thermal noise + roll error + height model) 
    elevation_tab_noisy = elevation_tab + delta_h           
    
    # 7 - Build velocity arrays
    nb_pix_nadir = IN_attributes.x.size  # Nb pixels at nadir
    # Init velocity arrays
    vx = np.zeros(nb_pix_nadir)
    vy = np.zeros(nb_pix_nadir)
    vz = np.zeros(nb_pix_nadir)
    # Compute first value
    vx[0], vy[0], vz[0] = [(IN_attributes.x[1] - IN_attributes.x[0]), (IN_attributes.y[1] - IN_attributes.y[0]), (IN_attributes.z[1] - IN_attributes.z[0])]  / (IN_attributes.orbit_time[1] - IN_attributes.orbit_time[0])
    # Compute last value
    vx[-1], vy[-1], vz[-1] = [(IN_attributes.x[-1] - IN_attributes.x[-2]), (IN_attributes.y[-1] - IN_attributes.y[-2]), (IN_attributes.z[-1] - IN_attributes.z[-2])] / (IN_attributes.orbit_time[-1] - IN_attributes.orbit_time[-2])
    # Compute middle values
    for indp in range(1, nb_pix_nadir-1):
        vx[indp], vy[indp], vz[indp] = [(IN_attributes.x[indp+1] - IN_attributes.x[indp-1]), (IN_attributes.y[indp+1] - IN_attributes.y[indp-1]), (IN_attributes.z[indp+1] - IN_attributes.z[indp-1])] / (IN_attributes.orbit_time[indp+1] - IN_attributes.orbit_time[indp-1])
 

    # Convert nadir latitudes/longitudes in degrees
    nadir_lat_deg = IN_attributes.lat[1:-1] * RAD2DEG
    nadir_lon_deg = IN_attributes.lon[1:-1] * RAD2DEG
    nadir_x = IN_attributes.x[1:-1]
    nadir_y = IN_attributes.y[1:-1]
    nadir_z = IN_attributes.z[1:-1]
        
    # Remove 1st and last values because just here for extrapolators (cf. read_orbit)
    nadir_alt = IN_attributes.alt[1:-1]
    nadir_heading = IN_attributes.heading[1:-1]
     
 
    lon_noisy, lat_noisy = math_fct.lonlat_from_azy(az, ri, IN_attributes, IN_swath, h = elevation_tab +delta_h)
    lon_noisy *= RAD2DEG  # Conversion in degrees
    lat_noisy *= RAD2DEG  # Conversion in degrees 
        
    
    ######################
    # Write output files #
    ######################
    
    # Cut arrays in order to write real PixC files
    # Tiles correspond to theoretical tiles, with 60km length at nadir
    if lat.size != 0:  

        # Retrieve the tile database (pass_number/tile_number/nadir_lon/nadir_lat/nadir_heading)
        tile_db = IN_attributes.tile_database
        # Subset the tile DB to the portion related to the orbit number
        #tile_db_orbit = tile_db[np.where(tile_db[:,0] == IN_orbit_number)[0],:]
        tmp_orbit_number = IN_orbit_number - 331  # Pass 1 in tile database file = pass 332 in last KML file (sept2015-v2)
        if tmp_orbit_number < 1:
            tmp_orbit_number += 584
        tile_db_orbit = tile_db[np.where(tile_db[:,0] == tmp_orbit_number)[0],:]
        
        # Compute the indices of nadir_lat_min and nadir_lat_max
        nadir_lat_argmin = int(np.argmin(nadir_lat_deg))
        nadir_lat_argmax = int(np.argmax(nadir_lat_deg))
        
        # Get long and lat in degrees, associated to nadir_min_lat
        nadir_lat_deg_min = nadir_lat_deg[nadir_lat_argmin]
        nadir_lon_deg_min = nadir_lon_deg[nadir_lat_argmin]
        
        # Get long and lat in degrees, associated to nadir_max_lat
        nadir_lat_deg_max = nadir_lat_deg[nadir_lat_argmax]
        nadir_lon_deg_max = nadir_lon_deg[nadir_lat_argmax]

        # Construct the kd-tree for quick nearest-neighbor lookup        
        tree = cKDTree(tile_db_orbit[:,2:4])
        
        # Retrieve index of tile_db_orbit the nearest of nadir_min_lat
        ind_min = tree.query([nadir_lat_deg_min, nadir_lon_deg_min])
        # Retrieve index of tile_db_orbit the nearest of nadir_max_lat
        ind_max = tree.query([nadir_lat_deg_max, nadir_lon_deg_max])

        tile_db_orbit_cropped = tile_db_orbit[min(ind_max[1], ind_min[1])-1:max(ind_max[1], ind_min[1])+2,:]
        vect_lat_lon_db_cropped = np.zeros([tile_db_orbit_cropped.shape[0]-1,2])
        
        for i in range(tile_db_orbit_cropped.shape[0]-1):
            vect_lat_lon_db_cropped[i,0] = tile_db_orbit_cropped[i+1,2]-tile_db_orbit_cropped[i,2]
            vect_lat_lon_db_cropped[i,1] = tile_db_orbit_cropped[i+1,3]-tile_db_orbit_cropped[i,3]
        
        nb_az_traj = max(nadir_lat_argmax,nadir_lat_argmin)- min(nadir_lat_argmax,nadir_lat_argmin)+1
        tile_values = np.zeros(nb_az_traj, int)
        for i in range(min(nadir_lat_argmax,nadir_lat_argmin), max(nadir_lat_argmax,nadir_lat_argmin)+1):
            dist = np.abs(((nadir_lat_deg[i]-tile_db_orbit_cropped[:-1,2])*vect_lat_lon_db_cropped[:,0] + (nadir_lon_deg[i]-tile_db_orbit_cropped[:-1,3])*vect_lat_lon_db_cropped[:,1])/np.sqrt(vect_lat_lon_db_cropped[:,0]**2+vect_lat_lon_db_cropped[:,1]**2))
            tile_values[i] = tile_db_orbit_cropped[np.argmin(dist),1]


        ## If you want only one tile (for some tests)
        #~ tile_values[:] = tile_values[0]
        
        tile_list = np.unique(tile_values)
        
        for tile_number in tile_list:
            
            my_api.printInfo("== Dealing with tile number %03d" % tile_number)
            
            ind_nadir_lat_tile_i = np.where(tile_values == tile_number)[0]
            
            # Get azimuth indices corresponding to this integer value of latitude
            nadir_az = ind_nadir_lat_tile_i
            az_min = np.sort(nadir_az)[0]  # Min azimuth index, to remove from tile azimuth indices vector
            my_api.printInfo("= %d pixels in azimuth (index %d put to 0)" % (nadir_az.size, az_min))
            
            # Get pixel indices of water pixels corresponding to this latitude interval
            az_indices = np.where((az >= min(nadir_az)) & (az <= max(nadir_az)))[0]
            nb_pix = az_indices.size  # Number of water pixels for this latitude interval
            my_api.printInfo("= %d water pixels" % nb_pix)
            
            if az_indices.size != 0:  # Write water pixels at this latitude
                
                sub_az, sub_r = [az[az_indices], r[az_indices]]
                
                my_api.printInfo("Min r ind = %d - Max r ind = %d" % (np.min(sub_r), np.max(sub_r)))
                my_api.printInfo("Min az ind = %d - Max az ind = %d" % (np.min(sub_az), np.max(sub_az)))
                
                # Get output filename

                # Left / right swath flag
                left_or_right = IN_swath.upper()[0]
                
                
                # General tile reference
                tile_ref = "%03d%s" % (tile_number, left_or_right)
                
                # Init L2_HR_PIXC object
                my_pixc = proc_real_pixc.l2_hr_pixc(sub_az-az_min, sub_r, classification_tab[az_indices], pixel_area[az_indices],
                                                    lat_noisy[az_indices], lon_noisy[az_indices], elevation_tab_noisy[az_indices], y[az_indices],
                                                    IN_attributes.orbit_time[nadir_az], nadir_lat_deg[nadir_az], nadir_lon_deg[nadir_az], nadir_alt[nadir_az], nadir_heading[nadir_az],
                                                    IN_attributes.x[nadir_az], IN_attributes.y[nadir_az], IN_attributes.z[nadir_az], vx[nadir_az], vy[nadir_az], vz[nadir_az], r0[nadir_az],
                                                    IN_attributes.mission_start_time, IN_attributes.cycle_duration, IN_cycle_number, IN_orbit_number, tile_ref, IN_attributes.nb_pix_range, nadir_az.size, IN_attributes.azimuth_spacing, IN_attributes.range_sampling, IN_attributes.near_range)
                
                # Update filenames with tile ref
                IN_attributes.sisimp_filenames.updateWithTileRef(tile_ref, IN_attributes.orbit_time[nadir_az[0]], IN_attributes.orbit_time[nadir_az[-1]])
                
                # Write main file
                my_pixc.write_pixc_file(IN_attributes.sisimp_filenames.pixc_file+".nc", None, True)
                
                # Write annotation file
                my_pixc.write_annotation_file(IN_attributes.sisimp_filenames.file_annot_file, IN_attributes.sisimp_filenames.pixc_file+".nc")  
                
                # Write shapefiles if asked
                if IN_attributes.create_shapefile:
                    my_pixc.write_pixc_asShp(IN_attributes.sisimp_filenames.pixc_file+"_pixc.shp")
                    my_pixc.write_tvp_asShp(IN_attributes.sisimp_filenames.pixc_file+"_tvp.shp")
                    
                # Write PIXCVec files if asked
                if IN_attributes.create_pixc_vec_river:
                    # Init PIXCVec product
                    my_pixc_vec = proc_real_pixc_vec_river.l2_hr_pixc_vec_river(sub_az, sub_r, IN_attributes.mission_start_time, IN_attributes.cycle_duration, IN_cycle_number, IN_orbit_number, tile_ref, IN_attributes.nb_pix_range, nadir_az.size)
                    # Set improved geoloc
                    my_pixc_vec.set_vectorproc(lat[az_indices], lon[az_indices], elevation_tab[az_indices])
                    # Compute river_flag
                    my_pixc_vec.set_river_lake_tag(river_flag[az_indices]-1)  # -1 to have 0=lake and 1=river
                    # Write PIXCVec file
                    my_pixc_vec.write_file(IN_attributes.sisimp_filenames.pixc_vec_river_file+".nc", None, True)
                    # Write as shapefile if asked
                    if IN_attributes.create_shapefile:
                        my_pixc_vec.write_file_asShp(IN_attributes.sisimp_filenames.pixc_vec_river_file+".shp")
            
    else:  
        my_api.printInfo("No output data file to write")   


def reproject_shapefile(IN_filename, IN_swath, IN_driver, IN_attributes, IN_cycle_number):
    """
    Read the water polygon shapefile and compute polygons in radar coordinates. 
    Save the reprojected polygons in a new shapefile and return its name.

    Compute the part of water bodies polygons that is in the swath.
    This is needed to avoid folding of one swath on the other one due to
    left-range ambiguity caused by the transformation in azimuth-range.

    :param IN_filename: full path of the given shapefile
    :type IN_filename: string 
    :param IN_swath: the name of the swath 
    :type IN_swath: string ("Left" or "Right")
    :param IN_driver: OGR driver
    :type IN_driver: -
    
    :return OUT_file/Getname: full path of the shapefile with the water body polygons in radar coordinates
    :rtype OUT_filename: string
    :return OUT_swath_polygons
    :rtype OUT_swath_polygons
    """
    my_api.printInfo("[write_polygons] == reproject_shapefile ==")

    # 1 - Make swath polygons
    swath_polygon = make_swath_polygon(IN_swath, IN_attributes)
    OUT_swath_polygons = IN_attributes.swath_polygons
    OUT_swath_polygons[IN_swath] = swath_polygon

    # 2 - Select water bodies polygons in the swath
    da_shapefile = IN_driver.Open(IN_filename, 0)  # 0 = read only
    layer = da_shapefile.GetLayer()
    layer.SetSpatialFilter(swath_polygon)
    nb_features = layer.GetFeatureCount()
    
    my_api.printInfo("There are %d feature(s) crossing %s swath" % (nb_features, IN_swath))
    sys.stdout.flush()
    
    # Exit if no feature to deal with
    if nb_features == 0:
        return None, IN_attributes
    
    # 3 - Create the output shapefile
    swath_t = '%s_swath' % IN_swath
    OUT_filename = os.path.join(IN_attributes.out_dir, os.path.splitext(os.path.split(IN_filename)[1])[0] + '_tmp_radarproj_%s.shp' % swath_t)
    if os.path.exists(OUT_filename):
        IN_driver.DeleteDataSource(OUT_filename)
    dataout = IN_driver.CreateDataSource(OUT_filename)
    if dataout is None:
        my_api.printError("Could not create file")
    layerout = dataout.CreateLayer(str(os.path.splitext(os.path.split(OUT_filename)[1])[0]), None, geom_type=ogr.wkbPolygon)
    # Create necessary output fields 
    layerout.CreateField(ogr.FieldDefn(str('RIV_FLAG'), ogr.OFTInteger))
    layerout.CreateField(ogr.FieldDefn(str('HEIGHT'), ogr.OFTReal))
    layerout.CreateField(ogr.FieldDefn(str('CODE'), ogr.OFTInteger64))
    layerout.CreateField(ogr.FieldDefn(str('IND_LAC'), ogr.OFTInteger64))

    floutDefn = layerout.GetLayerDefn()
    feature_out = ogr.Feature(floutDefn)

    # 4 - Convert coordinates for each water body polygon
    range_tab = []
    OUT_near_range = None
    
    heau = []
    liste_lac = []
    for ind, polygon_index in enumerate(layer):
        geom = polygon_index.GetGeometryRef()
        
        if geom is not None:  # Test geom.IsValid() not necessary
            # 4.1 - Fill RIV_FLAG flag
            if IN_attributes.compute_pixc_vec_river:
                riv_flag = polygon_index.GetField(str("RIV_FLAG"))
            else:
                riv_flag = 0
            
            # 4.2 - Create the output polygon in radar projection
            # 4.2.1 - Init output geometry
            geom_out = ogr.Geometry(ogr.wkbPolygon)
            # 4.2.2 - Compute the zone resulting of the intersection between polygon and swath
            intersection = geom.Intersection(swath_polygon) 
            # 4.2.3 - Convert polygons coordinates
            add_ring = False
            for ring in all_linear_rings(intersection):
                npoints = ring.GetPointCount()

                if npoints == 0:
                    continue  # ignore polygons completely outside the swath

                points = np.transpose(np.array(ring.GetPoints()))
                
                lon = points[0]
                lat = points[1]
               
                x_c, y_c, zone_number, zone_letter = utm.from_latlon(lat[0], lon[0])
                latlon = pyproj.Proj(init="epsg:4326")
                utm_proj = pyproj.Proj("+proj=utm +zone={}{} +ellps=WGS84 +datum=WGS84 +units=m +no_defs".format(zone_number, zone_letter))
                X, Y = pyproj.transform(latlon, utm_proj, lon, lat) 
                
                ring_xy = ogr.Geometry(ogr.wkbLinearRing)
                for i in range(len(X)):
                    ring_xy.AddPoint(X[i],Y[i])
                poly_xy = ogr.Geometry(ogr.wkbPolygon)
                poly_xy.AddGeometry(ring_xy)
                
                # area in ha
                area = poly_xy.GetArea()/10000.
           
                layerDefn = layer.GetLayerDefn()
                
                lon = lon * DEG2RAD
                lat = lat * DEG2RAD
                
                lac = None
                
                if IN_attributes.height_model == None:
                    lac = Constant_Lac(ind+1, IN_attributes, lat, IN_cycle_number)

                if IN_attributes.height_model == 'reference_height':
<<<<<<< HEAD
                    lac = Reference_height_Lac(ind+1, layerDefn, polygon_index, IN_attributes)
=======
                    lac = Reference_height_Lac(ind+1, polygon_index,layerDefn, IN_attributes)
>>>>>>> 030c582e
                
                if IN_attributes.height_model == 'gaussian': 
                    if area > IN_attributes.height_model_min_area:
                        my_api.printInfo(str("Gaussian model applied for big water body of size %f ha" % area))
                        lac = Gaussian_Lac(ind+1, IN_attributes, lat, lon, IN_cycle_number)
                    else:
                        lac = Constant_Lac(ind+1, IN_attributes, lat, IN_cycle_number)
                        
                if IN_attributes.height_model == 'polynomial': 
                    if area > IN_attributes.height_model_min_area:
                        my_api.printInfo(str("Polynomial model applied for big water body of size %f ha" % area))
                        lac = Polynomial_Lac(ind+1, IN_attributes, lat, lon, IN_cycle_number)
                    else:
                        lac = Constant_Lac(ind+1, IN_attributes, lat, IN_cycle_number)
                
                if IN_attributes.height_model == "reference_file":
                    if IN_attributes.trueheight_file is not None:
                        lac = Height_in_file_Lac(ind+1, IN_attributes)
                    else:
                        lac = Constant_Lac(ind+1, IN_attributes, lat, IN_cycle_number)

                lac.set_hmean(np.mean(lac.compute_h(lat, lon)))
                
                #~ plt.figure()
                #~ plt.plot(lac.compute_h(lat, lon))
                #~ plt.show()
                
                az, r, IN_attributes.near_range = azr_from_lonlat(lon, lat, IN_attributes, heau = lac.hmean)
                
                range_tab = np.concatenate((range_tab, r), -1)
                npoints = len(az)
                if len(az) != len(lon):
                    my_api.printDebug("Ignore polygons crossing the swath")
                    continue  # Ignore polygons crossing the swath
                for p in range(npoints):  # no fonction ring.SetPoints()
                    ring.SetPoint(p, az[p], r[p])
                ring.CloseRings()
                add_ring = True
                # Add the reprojected ring to the output geometry
                geom_out.AddGeometry(ring)
            # 4.2.4 - Add Output geometry
            if add_ring:
               
                # Add the output reprojected polygon to the output feature
                feature_out.SetGeometry(geom_out)
                # Set the RIV_FLAG field
                feature_out.SetField(str("RIV_FLAG"), riv_flag)
                # Set the HEIGHT field
                height_from_shp = False
                layerDefn = layer.GetLayerDefn()
                for i in range(layerDefn.GetFieldCount()):
                    # Test 'HEIGHT' parameter in input shapefile fields
                    #if layerDefn.GetFieldDefn(i).GetName() == IN_attributes.height_name:
                    #    height_from_shp = True
                    #    if polygon_index.GetField(str(IN_attributes.height_name)) is not None :
                    #        feature_out.SetField(str("HEIGHT"), polygon_index.GetField(str(IN_attributes.height_name)))
                    #    else : 
                    #        feature_out.SetField(str("HEIGHT"), 0.)
                        
                    if IN_attributes.height_model == 'polynomial' or IN_attributes.height_model == 'gaussian':
                        feature_out.SetField(str("CODE"),polygon_index.GetField("code"))
                if not height_from_shp:
                    IN_attributes.height_model_a_tab = None
                
                feature_out.SetField(str("IND_LAC"),ind+1)
                
                # Add the output feature to the output layer
                layerout.CreateFeature(feature_out)
                liste_lac.append(lac)
                
    IN_attributes.swath_polygons = OUT_swath_polygons
    IN_attributes.liste_lacs = liste_lac
    
    return OUT_filename, IN_attributes

def project_array(coordinates, srcp='latlon', dstp='geocent'):
    """
    Project a numpy (n,2) array in projection srcp to projection dstp
    Returns a numpy (n,2) array.
    """
    p1 = pyproj.Proj(proj=srcp, datum='WGS84')
    p2 = pyproj.Proj(proj=dstp, datum='WGS84')
    fx, fy, fz = pyproj.transform(p1, p2, coordinates[:,1], coordinates[:,0], coordinates[:,2])
    # Re-create (n,2) coordinates
    # Inversion of lat and lon !
    return np.dstack([fx, fy, fz])[0]
        
        
def make_swath_polygon(IN_swath, IN_attributes):
    """Make left of right swath polygon
    
    :param IN_swath 
    :type IN_swath
    """
    sign = [-1, 1][IN_swath.lower() == 'right']
    ymin = sign * IN_attributes.nr_cross_track
    ymax = sign * IN_attributes.swath_width/2

    n = len(IN_attributes.lon_init) - 4
    az = np.arange(2, n + 2, 10)
    y = ymin * np.ones(len(az))
    lon1, lat1 = math_fct.lonlat_from_azy_old(az, y, IN_attributes.lat_init, IN_attributes.lon_init, IN_attributes.heading_init)
    y = ymax * np.ones(len(az))
    lon2, lat2 = math_fct.lonlat_from_azy_old(az, y, IN_attributes.lat_init, IN_attributes.lon_init, IN_attributes.heading_init)
    lonswath = np.concatenate((lon1, lon2[::-1]))
    latswath = np.concatenate((lat1, lat2[::-1]))
    lonswath *= RAD2DEG
    latswath *= RAD2DEG

    swath_polygon = ogr.Geometry(ogr.wkbPolygon)
    ring = ogr.Geometry(ogr.wkbLinearRing)
    n = len(lonswath)
    for i in range(n):
        ring.AddPoint(lonswath[i], latswath[i])
    ring.CloseRings()
    swath_polygon.AddGeometry(ring)

    return swath_polygon

def azr_from_lonlat(IN_lon, IN_lat, IN_attributes, heau = 0.):
    """
    Convert coordinates from lon-lat to azimuth-range for a given track
    
    :param IN_lon: longitude of points
    :type IN_lon: 1D-array of float
    :param IN_lat: latitude of points
    :type IN_lat: 1D-array of float
    :param IN_attributes
    :type IN_attributes
    
    :return OUT_az: azimuth coordinate of given points
    :rtype OUT_az: 1D-array of float
    :return OUT_r: range coordinate of given points
    :rtype OUT_r: 1D-array of float
    :return OUT_near_range
    :rtype OUT_near_range
    """
           
    # -----------
    # Preparation
    # -----------
    nr = IN_attributes.nr_cross_track
    dr = IN_attributes.range_sampling
    daz = IN_attributes.azimuth_spacing
    alt = IN_attributes.alt
    
    # ---------------------------------------------------------
    # Compute along-track (az) and across-track (y) coordinates
    # ---------------------------------------------------------
    # 1st iteration
    du = GEN_APPROX_RAD_EARTH * np.cos(IN_lat) * (IN_lon - math_fct.linear_extrap(IN_lat, IN_attributes.lat_init, IN_attributes.lon_init))
    lat0 = IN_lat + (du * np.sin(math_fct.linear_extrap(IN_lat, IN_attributes.lat_init, IN_attributes.heading_init)) * np.cos(math_fct.linear_extrap(IN_lat, IN_attributes.lat_init, IN_attributes.heading_init))) / GEN_APPROX_RAD_EARTH
    psi = math_fct.linear_extrap(lat0, IN_attributes.lat_init, IN_attributes.heading_init)
    y = du * np.cos(psi)  # eq (3)
    OUT_azcoord = (math_fct.linear_extrap(lat0, IN_attributes.lat_init, np.arange(len(IN_attributes.lat_init))))
    lat_0, lon_0 = IN_attributes.lat_init, IN_attributes.lon_init
    nb_points = 50
    gamma = np.zeros([len(IN_lat), nb_points])
    beta = np.zeros([len(IN_lat), nb_points])
  
    for i in range(nb_points):
        theta = np.pi/2. - IN_lat
        theta_0 = np.pi/2. - lat_0[OUT_azcoord.astype('i4')+i-int(nb_points/2),]
        phi = IN_lon
        
        costheta_0 = IN_attributes.costheta_init[OUT_azcoord.astype('i4')+i-int(nb_points/2),]
        sintheta_0 = IN_attributes.sintheta_init[OUT_azcoord.astype('i4')+i-int(nb_points/2),]
        cosphi_0 = IN_attributes.cosphi_init[OUT_azcoord.astype('i4')+i-int(nb_points/2),]
        sinphi_0 = IN_attributes.sinphi_init[OUT_azcoord.astype('i4')+i-int(nb_points/2),]
        cospsi_0 = IN_attributes.cospsi_init[OUT_azcoord.astype('i4')+i-int(nb_points/2),]
        sinpsi_0 = IN_attributes.sinpsi_init[OUT_azcoord.astype('i4')+i-int(nb_points/2),]

        
        gamma[:,i] = (GEN_APPROX_RAD_EARTH+heau)*(np.sin(theta)*np.cos(phi)*(-cospsi_0*costheta_0*cosphi_0-sinpsi_0*sinphi_0) \
                +np.sin(theta)*np.sin(phi)*(-cospsi_0*costheta_0*sinphi_0+sinpsi_0*cosphi_0) \
                +np.cos(theta)*(cospsi_0*sintheta_0))
                
        beta[:,i]= (GEN_APPROX_RAD_EARTH+heau)*(np.sin(theta)*np.cos(phi)*(sinpsi_0*costheta_0*cosphi_0-cospsi_0*sinphi_0) \
                +np.sin(theta)*np.sin(phi)*(sinpsi_0*costheta_0*sinphi_0+cospsi_0*cosphi_0) \
                +np.cos(theta)*(-sinpsi_0*sintheta_0))
                
    ind = np.zeros(len(IN_lat), int)   
    y = np.zeros(len(IN_lat), float)   
             
    for i in range(len(IN_lat)):
        indice = np.argmin(np.abs(gamma[i,:]))
        y[i] = beta[i, indice]
        ind[i] = indice - int(nb_points/2)
    OUT_azcoord2 = OUT_azcoord  + ind
    # Compute range coordinate (across track)
    
    H = alt[OUT_azcoord2.astype('i4')]
    
    r0 = np.sqrt((H + (nr ** 2) / (2 * GEN_APPROX_RAD_EARTH)) ** 2 + nr ** 2)
    rr = np.sqrt((H-heau + (y ** 2) / (2 * GEN_APPROX_RAD_EARTH)) ** 2 + y ** 2)  # eq (5b)
    OUT_rcoord = (rr - r0) / dr  # eq (4)
    OUT_near_range = r0
    
    return OUT_azcoord2, OUT_rcoord, OUT_near_range


def all_linear_rings(geom):
    """ Generator for all linear rings in a geometry """

    if geom.GetGeometryName() == 'MULTIPOLYGON':
        for polygon_index in range(geom.GetGeometryCount()):
            polygon = geom.GetGeometryRef(polygon_index)
            for line_index in range(polygon.GetGeometryCount()):
                yield polygon.GetGeometryRef(line_index)

    if geom.GetGeometryName() == 'POLYGON':
        for line_index in range(geom.GetGeometryCount()):
            yield geom.GetGeometryRef(line_index)<|MERGE_RESOLUTION|>--- conflicted
+++ resolved
@@ -651,11 +651,8 @@
                     lac = Constant_Lac(ind+1, IN_attributes, lat, IN_cycle_number)
 
                 if IN_attributes.height_model == 'reference_height':
-<<<<<<< HEAD
-                    lac = Reference_height_Lac(ind+1, layerDefn, polygon_index, IN_attributes)
-=======
+
                     lac = Reference_height_Lac(ind+1, polygon_index,layerDefn, IN_attributes)
->>>>>>> 030c582e
                 
                 if IN_attributes.height_model == 'gaussian': 
                     if area > IN_attributes.height_model_min_area:
