--- conflicted
+++ resolved
@@ -480,13 +480,8 @@
                 
                 # Init L2_HR_PIXC object
                 my_pixc = proc_real_pixc.l2_hr_pixc(sub_az-az_min, sub_r, classification_tab[az_indices], pixel_area[az_indices],
-<<<<<<< HEAD
                                                     lat_noisy[az_indices], my_tools.convert_to_0_360(lon_noisy[az_indices]), elevation_tab_noisy[az_indices], y[az_indices],
                                                     IN_attributes.orbit_time[nadir_az], nadir_lat_deg[nadir_az], my_tools.convert_to_0_360(nadir_lon_deg[nadir_az]), nadir_alt[nadir_az], nadir_heading[nadir_az],
-=======
-                                                    lat_noisy[az_indices],np.where(lon_noisy[az_indices]<0, lon_noisy[az_indices]+360, lon_noisy[az_indices]), elevation_tab_noisy[az_indices], y[az_indices],
-                                                    IN_attributes.orbit_time[nadir_az], nadir_lat_deg[nadir_az], nadir_lon_deg[nadir_az], nadir_alt[nadir_az], nadir_heading[nadir_az],
->>>>>>> 99fe2079
                                                     IN_attributes.x[nadir_az], IN_attributes.y[nadir_az], IN_attributes.z[nadir_az], vx[nadir_az], vy[nadir_az], vz[nadir_az], r0[nadir_az],
                                                     IN_attributes.mission_start_time, IN_attributes.cycle_duration, IN_cycle_number, IN_orbit_number, tile_ref, IN_attributes.nb_pix_range, nadir_az.size, IN_attributes.azimuth_spacing, IN_attributes.range_sampling, IN_attributes.near_range)
                 
@@ -509,11 +504,7 @@
                     # Init PIXCVec product
                     my_pixc_vec = proc_real_pixc_vec_river.l2_hr_pixc_vec_river(sub_az, sub_r, IN_attributes.mission_start_time, IN_attributes.cycle_duration, IN_cycle_number, IN_orbit_number, tile_ref, IN_attributes.nb_pix_range, nadir_az.size)
                     # Set improved geoloc
-<<<<<<< HEAD
                     my_pixc_vec.set_vectorproc(lat[az_indices], my_tools.convert_to_0_360(lon[az_indices]), elevation_tab[az_indices])
-=======
-                    my_pixc_vec.set_vectorproc(lat[az_indices], np.where(lon[az_indices] < 0, lon[az_indices]+360,lon[az_indices]), elevation_tab[az_indices])
->>>>>>> 99fe2079
                     # Compute river_flag
                     my_pixc_vec.set_river_lake_tag(river_flag[az_indices]-1)  # -1 to have 0=lake and 1=river
                     # Write PIXCVec file
@@ -810,10 +801,7 @@
         k = OUT_azcoord.astype('i4')+i-int(nb_points/2)
         bad_ind = np.logical_or((k < 0) , (k > len(IN_attributes.costheta_init)-1))
         k[bad_ind] = 0.
-<<<<<<< HEAD
-        
-=======
->>>>>>> 99fe2079
+
         theta = np.pi/2. - IN_lat
         theta_0 = np.pi/2. - lat_0[k,]
         phi = IN_lon
@@ -824,10 +812,6 @@
         sinphi_0 = IN_attributes.sinphi_init[k,]
         cospsi_0 = IN_attributes.cospsi_init[k,]
         sinpsi_0 = IN_attributes.sinpsi_init[k,]
-<<<<<<< HEAD
-=======
-
->>>>>>> 99fe2079
         
         gamma[:,i] = (GEN_APPROX_RAD_EARTH+heau)*(np.sin(theta)*np.cos(phi)*(-cospsi_0*costheta_0*cosphi_0-sinpsi_0*sinphi_0) \
                 +np.sin(theta)*np.sin(phi)*(-cospsi_0*costheta_0*sinphi_0+sinpsi_0*cosphi_0) \
@@ -836,16 +820,10 @@
         beta[:,i]= (GEN_APPROX_RAD_EARTH+heau)*(np.sin(theta)*np.cos(phi)*(sinpsi_0*costheta_0*cosphi_0-cospsi_0*sinphi_0) \
                 +np.sin(theta)*np.sin(phi)*(sinpsi_0*costheta_0*sinphi_0+cospsi_0*cosphi_0) \
                 +np.cos(theta)*(-sinpsi_0*sintheta_0))
-<<<<<<< HEAD
-        
+
         gamma[bad_ind,i] = 9.99e20
         beta[bad_ind,i] = 9.99e20
-
-=======
-        gamma[bad_ind,i] = 9.99e20
-        beta[bad_ind,i] = 9.99e20
-                
->>>>>>> 99fe2079
+                
     ind = np.zeros(len(IN_lat), int)   
     y = np.zeros(len(IN_lat), float)   
              
