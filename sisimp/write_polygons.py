#!/usr/bin/env python
"""
module write_polygons.py

module author : Capgemini

This file is part of the SWOT Hydrology Toolbox
 Copyright (C) 2018 Centre National d’Etudes Spatiales
 This software is released under open source license LGPL v.3 and is distributed WITHOUT ANY WARRANTY, read LICENSE.txt for further details.


"""
from __future__ import absolute_import, division, print_function, unicode_literals

from osgeo import gdal, ogr
from osgeo.gdalconst import GDT_Float32

import numpy as np
import sys
import os
import utm 
import pyproj

import lib.my_api as my_api

from lib.my_variables import COEFF_X2, COEFF_Y2, COEFF_X, COEFF_Y, COEFF_XY, COEFF_CST, FACT_ECHELLE, RAD2DEG, DEG2RAD, GEN_APPROX_RAD_EARTH

import lib.height_model as height_model
import lib.true_height_model as true_height_model
from lib.roll_module import Roll_module
from lib.my_tools import llh2xyz
from lib.my_tools import xyz2llh
from cnes.modules.geoloc.lib.geoloc import pointcloud_height_geoloc_vect
import lib.dark_water_functions as dark_water
import proc_real_pixc
import proc_real_pixc_vec_river

import mathematical_function as math_fct


class orbitAttributes:
    
    def __init__(self):
        
        # 1 - Attributes from parameters file or default
    
        # 1.1 - Files and directories
        self.out_dir = None  # Output directory
        self.shapefile_path = None  # Full path of shapefile of input water bodies
    
        # 1.2 - Instrument parameters
        self.swath_width = None  # Swath width
        self.nr_cross_track = None  # NR cross track
        self.sensor_wavelength = None  # Sensor wavelength
        self.nb_pix_range = None  # Number of pixels in range
        self.range_sampling = None  # Range sampling
    
        # 1.3 - Orbit parameters
        self.orbit_jitter = None  # Orbit jitter
        self.mission_start_time = None  # Launch time
        self.cycle_duration = None  # Cycle duration
        self.multi_orbit_option = None  # Multiple orbit option
        self.orbit_number = None  # Orbit number to process
        self.passplan_path = None  # Full path of passplan.txt file
    
        # 1.4 - Height parameters
        self.trueheight_file = None  # True height file
        self.height_model = None  # Height model
        self.height_name = None # Height field name
        self.height_model_min_area = None  # Optionnal argument to add complex 2D height model
        # Constant height model (always applied, set HEIGHT_MODEL_A to 0 to desactivate)
        self.height_model_a = None  # Height model A
        self.height_model_a_tab = None # Height model from shapefile
        self.height_model_t0 = None  # Height model t0
        self.height_model_period = None  # Height model period
        # Gaussian parameter for gaussian model
        self.height_model_stdv = None  # Height model standard deviation (for gaussian model)
        
        # Dark water
        self.dark_water = None
        self.fact_echelle_dw = None
        self.dw_pourcent = None
        self.dw_seed = None
        self.darkwater_flag = None
        self.scale_factor_non_detected_dw = None
        self.dw_detected_percent = None
        self.dw_detected_noise_factor = None

        # 1.5 - Water flag
        self.water_flag = None
    
        # 1.6 - Noise parameters
        self.geolocalisation_improvement = None  # No noise applied on geolocation
        self.noise_multiplier_factor = None  # Noise multiplier factor
        self.height_bias_std = None  # Height bias std
    
        # 1.7 - Cross-over residual roll error
        self.roll_file = None  # Full path
    
        # 2 - Attributes for computation configuration
        self.create_shapefile = None
        self.create_pixc_vec_river = None
    
        # 3 - Working variables init
        self.sisimp_filenames = None  # Filenames specific to SISIMP
        self.noise_height = None  # Noise tab
        self.orbit_list = []  # List of triplets (cycle number, pass number, orbit file) to process
        self.compute_pixc_vec_river = None  # Flag for PIXCVecRiver file computation
        self.near_range = None
        self.swath_polygons = {}  # Dictionnary for storing swath polygons
        
        self.dw_detected_noise_height = None # dw detected noise tab

        # 3.1 - From orbit file
        self.azimuth_spacing = None  # Azimuth spacing
        self.lon = None
        self.lon_init = None
        self.lat = None
        self.lat_init = None
        self.alt = None
        self.heading = None
        self.heading_init = None
        self.orbit_time = None
        self.x = None
        self.y = None
        self.z = None


def compute_pixels_in_water(IN_fshp_reproj, IN_pixc_vec_only, IN_attributes):
    """
    Compute the position of the radar pixels that are inside a water body

    Method: use the GDAL rasterize function to mark the pixels that are
    contained in some polygons. This is very fast. Then we extract the pixels
    that are marked (value=1) and write them in an text file for check with qgis

    Important note: only polygons in one swath (left or right) must be in
                    fshp_reproj

    :param IN_fshp_reproj: full path of the shapefile with polygons in radar projection
    :type IN_fshp_reproj: string
    :param IN_pixc_vec_only: if set, deal only with polygons with field RIV_FLAG != 0
    :type IN_pixc_vec_only: boolean

    :return OUT_burn_data: the radar pixels that are inside a water body
    :rtype OUT_burn_data: 2D-array of int (0=land 1=water)
    :rettun OUT_height_data : the height pixels that are inside a water body
    :rtype OUT_height_data : 2D-array of int (height of each water body pixel)
    """
    if IN_pixc_vec_only:
        my_api.printInfo("[write_polygons] == compute_pixels_in_water / river polygons only ==")
    else:
        my_api.printInfo("[write_polygons] == compute_pixels_in_water / all polygons ==")

    # 1 - Read the reprojected shapefile
    driver = ogr.GetDriverByName(str("ESRI Shapefile"))
    da_shapefile = driver.Open(IN_fshp_reproj, 0)  # 0 = read only
    layer = da_shapefile.GetLayer()
    if IN_pixc_vec_only:
        layer.SetAttributeFilter(str("RIV_FLAG != '0'"))
        my_api.printInfo("compute_pixels_in_water / river pixels only - %d features to deal with" % layer.GetFeatureCount())

    # Create a GDAL raster in memory
    nx = len(IN_attributes.lon)
    ny = IN_attributes.nb_pix_range
    
    cover = np.zeros((ny, nx), dtype='float64')
    cover_height = np.zeros((ny, nx), dtype='float64')
    cover_code = np.zeros((ny, nx), dtype='float64')
    # Create 2 raster band if heights value come from shapefile
    #~ nb_rasterBand = [1, 2][IN_attributes.height_model == "reference_height" or IN_attributes.height_model == "gaussian" or IN_attributes.height_model == "polynomial"]
    nb_rasterBand = 3

    ds = gdal.GetDriverByName(str('MEM')).Create('', nx, ny, nb_rasterBand, GDT_Float32)
    ds.SetGeoTransform([-0.5, 1, 0, -0.5, 0, 1])
    ds.GetRasterBand(1).WriteArray(cover)

    # Burn with a value 1 the pixels that are in a polygon
    gdal.RasterizeLayer(ds, [1], layer, None, None, burn_values=[1])
    #                                        , options=['ALL_TOUCHED=TRUE'])

    # Convert the radar pixels touching water in lon-lat
    OUT_burn_data = ds.GetRasterBand(1).ReadAsArray()
    
    # Analyse value in shapefile
    OUT_height_data = None
    OUT_code_data = None
    
    if IN_attributes.height_model == "reference_height":
        ds.GetRasterBand(2).WriteArray(cover_height)
        # Burn with height value pixels in the associated polygon
        gdal.RasterizeLayer(ds, [2], layer, None, options=["ATTRIBUTE=HEIGHT"])
        # Get height pixels in lon-lat
        OUT_height_data = ds.GetRasterBand(2).ReadAsArray()
        
    if IN_attributes.height_model == "gaussian" or IN_attributes.height_model == "polynomial":
        ds.GetRasterBand(3).WriteArray(cover_code)
        # Burn with height value pixels in the associated polygon
        gdal.RasterizeLayer(ds, [3], layer, None, options=["ATTRIBUTE=CODE"])
        # Get height pixels in lon-lat
        OUT_code_data = ds.GetRasterBand(3).ReadAsArray().astype(int)
 
    # Close the raster
    ds = None
 
    return OUT_burn_data, OUT_height_data, OUT_code_data

def write_water_pixels_realPixC(IN_water_pixels, IN_swath, IN_cycle_number, IN_orbit_number, IN_attributes):
    """
    Check what pixels are marked as water and write their position.
    Real PixC files (Version 08/2018) are produced.
    Associated shapefiles are also produced if asked.
    
    :param IN_water_pixels: 2D-array of water pixels vs land pixels
    :type IN_water_pixels: 2D-array of int
    :param IN_swath: Left or Right swath
    :type IN_swath: string
    :param IN_cycle_number: cycle number
    :type IN_cycle_number: int
    :param IN_orbit_number: orbit number
    :type IN_orbit_number: int
    """
    my_api.printInfo("[write_polygons] == write_water_pixels_realPixC ==")  
    
    ################################
    # Variables for PixC main file #
    ################################
    
    # Print number of water pixels
    size_of_tabs = np.count_nonzero(IN_water_pixels) 
    my_api.printInfo(str("Nb water pixels: %d" % size_of_tabs))

    # 1 - Get range and azimuth indices of all water pixels
    ind = np.nonzero(IN_water_pixels)  # Get indices 1=lake and 2=river (remove 0=land)
    r, az = [ind[0], ind[1]]  # Range index
    #az = ind[1]  # Azimuth index
    river_flag = IN_water_pixels[ind]  # 1=lake and 2=river
    
    # Dark Water
    
    ## check if dark water is simulated or not
    if IN_attributes.dark_water.lower() == "yes" :
        ### Simulate dark water if water pixel are present
        ### to do integrer dans le if suivant après quand ça marche pour éviter les répétitions
        if size_of_tabs != 0.:
            rmin, rmax, azmin, azmax = r.min(), r.max(), az.min(), az.max()
            taille_r, taille_az = rmax-rmin+1, azmax-azmin+1

            # Simulate dark_water
            dw_mask=dark_water.dark_water_simulation([taille_az,taille_r],IN_attributes.fact_echelle_dw, IN_attributes.dw_pourcent,IN_attributes.dw_seed)

            ## Get water extent
            indice_r = np.array(ind[0]-rmin)
            indice_az = np.array(ind[1]-azmin)

            ## Randomly classify or erase dark water regions
            ### Randomly erase DW regions in DW mask
            dw_mask = dark_water.dark_water_non_detected_simulation(dw_mask,IN_attributes.scale_factor_non_detected_dw,IN_attributes.dw_detected_percent,IN_attributes.dw_seed)
            #reshape dark_water to water extent
            dw_mask=dw_mask[indice_az,indice_r]
            ### Update IN_water_pixels with the deleted water pixels
            # check if dw pixels are deleted = dw_mask pixels set to 2
            if np.where(dw_mask==2)[0].size > 0:
                my_api.printInfo(str("Nb detected dark water pixels : %d" % np.where(dw_mask==1)[0].size ))
                my_api.printInfo(str("Nb non detected dark water pixels : %d" % np.where(dw_mask==2)[0].size ))
                ### Update river_flag and IN_water_pixels with the deleted water pixels
                river_flag[np.where(dw_mask==2)]=0
                IN_water_pixels[ind]=river_flag
                # delete the corresponding pixels in the dw mask to update indices values
                dw_mask=np.delete(dw_mask,np.where(dw_mask==2))
                ## Update size of tabs etc... because water pixels were deleted
                size_of_tabs = np.count_nonzero(IN_water_pixels)
                my_api.printInfo(str("Nb water pixels: %d" % size_of_tabs))
                ind = np.nonzero(IN_water_pixels)
                r, az = [ind[0], ind[1]]
                river_flag = IN_water_pixels[ind]
            ###  Build the classification array with water flag Dark_water flag
            classification_tab = np.ones(size_of_tabs) * IN_attributes.water_flag  # Classification as water
            #locate DW pixels
            dark_water_loc = np.where(dw_mask==1)
            #update classification value for dark water pixels with DW flag
            classification_tab[dark_water_loc]= IN_attributes.darkwater_flag
        else :
            classification_tab = np.ones(size_of_tabs) * IN_attributes.water_flag
    else :
        classification_tab = np.ones(size_of_tabs) * IN_attributes.water_flag
        my_api.printInfo(str("No Dark Water will be simulated"))

    if IN_attributes.height_model_a_tab is not None:
        height_flag = IN_attributes.height_model_a_tab[ind]
        
    if IN_attributes.code is not None:
        code_flag = IN_attributes.code[ind]
        
    # 2 - Compute radar variables for water pixels
    r0 = np.sqrt((IN_attributes.alt + (IN_attributes.nr_cross_track ** 2) / (2 * GEN_APPROX_RAD_EARTH)) ** 2 + IN_attributes.nr_cross_track ** 2)  # Radar to ground distance for near range pixels
    ri = r0[az] + r * IN_attributes.range_sampling  # Radar-to-ground distance
    Hi = IN_attributes.alt[az]  # Altitude
    angles = np.arccos(Hi/ri)  # Look angles
    pixel_area = IN_attributes.azimuth_spacing * IN_attributes.range_sampling / np.sin(angles)  # Pixel area
    
    # 3 - Build cross-track distance array
    # Compute theorical cross-track distance for water pixels
    sign = [-1, 1][IN_swath.lower() == 'right']
    y = sign * np.sqrt((ri + Hi) * (ri - Hi) / (1. + Hi / GEN_APPROX_RAD_EARTH))
    lon, lat = math_fct.lonlat_from_azy(az, y, IN_attributes.lat_init, IN_attributes.lon_init, IN_attributes.heading_init, IN_unit="deg")
    
    # 4 - Height model    
    ## TBD : Separate height model for each water body !!!
    if size_of_tabs != 0.:
        
        # 4.1 - Constant elevation model
        if IN_attributes.height_model is None:
            # Compute theorical constant elevation for water pixels
            elevation_tab = make_elevation_tab(az, IN_cycle_number, IN_attributes)
      
        # 4.2 - Gaussian model
        elif IN_attributes.height_model == 'gaussian':
            
            # Compute theorical constant elevation for water pixels
            elevation_tab = make_elevation_tab(az, IN_cycle_number, IN_attributes)
            
            # Add gaussian model over big lakes
            for i in np.unique((IN_attributes.code[ind])):
                indice=np.where(IN_attributes.code[ind]==i)
                size_water_body = pixel_area[indice].sum()
                if size_water_body > IN_attributes.height_model_min_area*10000.:
                    ### First height model : random field convoluted with gaussian
                    my_api.printInfo(str("Gaussian model applied for big water body of size %d ha" % int(size_water_body/10000)))
                    rmin, rmax, azmin, azmax = r[indice].min(), r[indice].max(), az[indice].min(), az[indice].max()
                    taille_r, taille_az = rmax-rmin+1, azmax-azmin+1
                    indice_az = np.array(az[indice]-azmin)
                    indice_r = np.array(r[indice]-rmin)
                    height = height_model.generate_2d_profile_gaussian([taille_az, taille_r], 0., "Default", IN_attributes.height_model_stdv, FACT_ECHELLE)
                    height_water = height[indice_az, indice_r]
                    elevation_tab[indice] += height_water

        # 4.3 - Polynomial model
        elif IN_attributes.height_model == 'polynomial':
            
            # Compute theorical constant elevation for water pixels
            elevation_tab = make_elevation_tab(az, IN_cycle_number, IN_attributes)
            
            # Add polynomial model over big lakes
            for i in np.unique((IN_attributes.code[ind])):
                indice=np.where(IN_attributes.code[ind]==i)
                size_water_body = pixel_area[indice].sum()
                if size_water_body > IN_attributes.height_model_min_area*10000.:
        
                    ### Second height model : 2D polynomial model (center in x0, y0)
                    my_api.printInfo(str("Polynomial model applied for big water body of size %d ha" % int(size_water_body/10000)))
                    x_c, y_c, zone_number, zone_letter = utm.from_latlon(lat[0], lon[0])
                    # Convert pixel cloud to UTM (zone of the centroid)
                    latlon = pyproj.Proj(init="epsg:4326")
                    utm_proj = pyproj.Proj("+proj=utm +zone={}{} +ellps=WGS84 +datum=WGS84 +units=m +no_defs".format(zone_number, zone_letter))
                    X, Y = pyproj.transform(latlon, utm_proj, lon[indice], lat[indice])                    
                    k0 = np.random.randint(len(indice[0]))
                    X0, Y0 = X[k0], Y[k0]
                    height_water = height_model.generate_2d_profile_2nd_order_list(X0, Y0, X, Y, COEFF_X2, COEFF_Y2, COEFF_X, COEFF_Y, COEFF_XY, COEFF_CST)
                    elevation_tab[indice] += height_water

        # 4.4 - Height given by an attribute in input shapefile
        elif IN_attributes.height_model == "reference_height" and IN_attributes.height_model_a_tab is not None:
            elevation_tab = height_flag
    
        # 4.5 - Height given in a dedicated file
        elif IN_attributes.height_model == "reference_file" and IN_attributes.trueheight_file is not None:
            # Process true height model from Kevin Larnier
            # TDB : Add security for lat lon boundaries
            # TBD : Add specific model for 1D model (river)
            true_height_model_inst = true_height_model.TrueHeightModel(IN_attributes.trueheight_file, lat, lon, verbose=True)
            true_height_model_inst.apply_model()
            elevation_tab = true_height_model_inst.final_height
    
    # Update positions
    xp, yp, zp = llh2xyz(lon, lat, elevation_tab)
    xs, ys, zs = llh2xyz(IN_attributes.lon[az], IN_attributes.lat[az], IN_attributes.alt[az])
    x0, y0, z0 = llh2xyz(IN_attributes.lon[az], IN_attributes.lat[az], 0.*IN_attributes.alt[az])

    ri_new = np.sqrt((xp-xs)**2+(yp-ys)**2+(zp-zs)**2)

    # 5 - Error model

<<<<<<< HEAD
    # 5.1 - Compute noise over height
    delta_h = math_fct.calc_delta_h(angles, IN_attributes.noise_height, IN_attributes.height_bias_std)
  
    # 5.2 - Add residual roll error
=======
    # 4.1 - Compute noise over height
    #delta_h = math_fct.calc_delta_h(angles, IN_attributes.noise_height, IN_attributes.height_bias_std)
    if IN_attributes.dark_water.lower() == "yes" :
        delta_h=np.zeros(elevation_tab.shape)
        water_pixels=np.where(classification_tab==IN_attributes.water_flag)
        dw_pixels=np.where(classification_tab==IN_attributes.darkwater_flag)
        delta_h[water_pixels]=math_fct.calc_delta_h(angles[water_pixels],IN_attributes.noise_height,IN_attributes.height_bias_std)
        delta_h[dw_pixels]=math_fct.calc_delta_h(angles[dw_pixels],IN_attributes.dw_detected_noise_height,IN_attributes.height_bias_std)
        #delta_h = math_fct.calc_delta_h(angles, IN_attributes.noise_height, IN_attributes.height_bias_std)
        print('delta_h[water_pixels]',delta_h[water_pixels])
        print('delta_h[dw_pixels]',delta_h[dw_pixels])
    else : 
        delta_h = math_fct.calc_delta_h(angles, IN_attributes.noise_height, IN_attributes.height_bias_std)

    # 4.2 Add residual roll error
>>>>>>> 95fefce9
    try:
        
        roll = Roll_module(IN_attributes.roll_file)
        roll.interpolate_roll_on_sensor_grid(IN_attributes.orbit_time)
        
        ## Change roll values to simulate random acquisitions
        ## TBD ##
        
        # Apply roll for each pixel
        pixel_cloud_time = IN_attributes.orbit_time[az]
        roll.interpolate_roll_on_pixelcloud(IN_attributes.orbit_time, pixel_cloud_time)

        if IN_swath.lower() == 'right' :  # Sign depends on left / right swath
            delta_h_roll = (roll.roll2_err_cloud-roll.roll2_cor_cloud)*y*1e-6
            delta_h += delta_h_roll
            
        if IN_swath.lower() == 'left' :  # Sign depends on left / right swath
            delta_h_roll = (roll.roll1_err_cloud-roll.roll1_cor_cloud)*y*1e-6
            delta_h += delta_h_roll
    
        ## Check what is the better value from roll_module to use as error

    except:
        my_api.printInfo("No roll error applied")
       
    # 5.3 - Compute final noisy heights (elevation + thermal noise + roll error + height model) 
    elevation_tab_noisy = elevation_tab + delta_h           
       
    # 5.4 - Compute noise over geolocation
    #~ delta_y = math_fct.calc_delta_sensor(delta_h, Hi, y, ri)
    delta_y = math_fct.calc_delta_sensor(delta_h, Hi, y)
    
    # 5.5 - Add noise over geolocation if asked
    if IN_attributes.geolocalisation_improvement in ['no', 'non', 'not', 'false', 'nope']:
        my_api.printInfo("Add noise to cross track")
        y_noisy = y + delta_y
    else:
        my_api.printInfo("Geolocalisation improvement")
        y_noisy = y   
         
    # 6 - Build geolocation arrays
    # 6.1 - With no noise
    lon, lat = math_fct.lonlat_from_azy(az, y, IN_attributes.lat_init, IN_attributes.lon_init, IN_attributes.heading_init) 
    lon *= RAD2DEG
    lat *= RAD2DEG
    # 6.2 - Noisy
    lon_noisy, lat_noisy = math_fct.lonlat_from_azy(az, y_noisy, IN_attributes.lat_init, IN_attributes.lon_init, IN_attributes.heading_init)
    lon_noisy *= RAD2DEG  # Conversion in degrees
    lat_noisy *= RAD2DEG  # Conversion in degrees

    # 7 - Build velocity arrays
    nb_pix_nadir = IN_attributes.x.size  # Nb pixels at nadir
    # Init velocity arrays
    vx = np.zeros(nb_pix_nadir)
    vy = np.zeros(nb_pix_nadir)
    vz = np.zeros(nb_pix_nadir)
    # Compute first value
    vx[0], vy[0], vz[0] = [(IN_attributes.x[1] - IN_attributes.x[0]), (IN_attributes.y[1] - IN_attributes.y[0]), (IN_attributes.z[1] - IN_attributes.z[0])]  / (IN_attributes.orbit_time[1] - IN_attributes.orbit_time[0])
    # Compute last value
    vx[-1], vy[-1], vz[-1] = [(IN_attributes.x[-1] - IN_attributes.x[-2]), (IN_attributes.y[-1] - IN_attributes.y[-2]), (IN_attributes.z[-1] - IN_attributes.z[-2])] / (IN_attributes.orbit_time[-1] - IN_attributes.orbit_time[-2])
    # Compute middle values
    for indp in range(1, nb_pix_nadir-1):
        vx[indp], vy[indp], vz[indp] = [(IN_attributes.x[indp+1] - IN_attributes.x[indp-1]), (IN_attributes.y[indp+1] - IN_attributes.y[indp-1]), (IN_attributes.z[indp+1] - IN_attributes.z[indp-1])] / (IN_attributes.orbit_time[indp+1] - IN_attributes.orbit_time[indp-1])
 
    # 8 - Compute noisy geolocation and height
    complex_latlon_noise = False
    if (size_of_tabs != 0.) & (complex_latlon_noise == True):
        my_api.printInfo("Complex latlon noise applied from improved geoloc module")
        p_final, p_final_llh, h_mu, (iter_grad,nfev_minimize_scalar) = pointcloud_height_geoloc_vect(np.transpose(np.array([xp, yp, zp])), elevation_tab,
                                                   np.transpose(np.array([xs, ys, zs])), np.transpose(np.array([vx[az], vy[az], vz[az]])), 
                                            ri_new, elevation_tab_noisy, 
                                            recompute_Doppler=True, 
                                            #if False uses 0 Doppler, else the value computed from p, s, vs
                                            recompute_R=True,
                                            verbose = False,
                                            max_iter_grad=1, height_goal = 1.e-3, safe_flag=True)
     
        xp_noisy_bis, yp_noisy_bis, zp_noisy_bis = p_final[:,0], p_final[:,1], p_final[:,2]
        ri_noisy_bis = np.sqrt((xp_noisy_bis-xs)**2+(yp_noisy_bis-ys)**2+(zp_noisy_bis-zs)**2)
        lon_noisy, lat_noisy, elevation_tab_noisy = xyz2llh(xp_noisy_bis, yp_noisy_bis, zp_noisy_bis)
    else:
        lon_noisy, lat_noisy = math_fct.lonlat_from_azy(az, y_noisy, IN_attributes.lat_init, IN_attributes.lon_init, IN_attributes.heading_init)
        lon_noisy *= RAD2DEG  # Conversion in degrees
        lat_noisy *= RAD2DEG  # Conversion in degrees 
        
         
    ######################
    # Write output files #
    ######################

    # Convert nadir latitudes/longitudes in degrees
    nadir_lat_deg = IN_attributes.lat[1:-1] * RAD2DEG
    nadir_lon_deg = IN_attributes.lon[1:-1] * RAD2DEG
    
    # Remove 1st and last values because just here for extrapolators (cf. read_orbit)
    nadir_alt = IN_attributes.alt[1:-1]
    nadir_heading = IN_attributes.heading[1:-1]
    
    # Cut arrays in order to write real PixC files
    # Tiles correspond to 1deg of latitude at nadir
    if lat.size != 0:        
    
        # Get min/max nadir latitudes values
        nadir_lat_max = int(np.max(nadir_lat_deg))
        nadir_lat_min = int(np.min(nadir_lat_deg))

        for cur_nadir_lat in range(nadir_lat_min, nadir_lat_max + 1):  # Loop on nadir latitude integer intervals

            my_api.printInfo("Dealing with latitudes >= %d AND < %d" % (cur_nadir_lat, cur_nadir_lat+1))
            
            # Get azimuth indices corresponding to this integer value of latitude
            nadir_az = np.where(nadir_lat_deg.astype(int) == cur_nadir_lat)[0]
            az_min = np.sort(nadir_az)[0]  # Min azimuth index, to remove from tile azimuth indices vector
            my_api.printInfo("= %d pixels in azimuth (index %d put to 0)" % (nadir_az.size, az_min))
            
            # Get pixel indices of water pixels corresponding to this latitude interval
            az_indices = np.where((az >= min(nadir_az)) & (az <= max(nadir_az)))[0]
            nb_pix = az_indices.size  # Number of water pixels for this latitude interval
            my_api.printInfo("= %d water pixels" % nb_pix)
            
            if az_indices.size != 0:  # Write water pixels at this latitude
                
                sub_az, sub_r = [az[az_indices], r[az_indices]]
                
                my_api.printInfo("Min r ind = %d - Max r ind = %d" % (np.min(sub_r), np.max(sub_r)))
                my_api.printInfo("Min az ind = %d - Max az ind = %d" % (np.min(sub_az), np.max(sub_az)))
                
                # Get output filename
                # North / south lat flag
                nord_or_south = ["S", "N"][cur_nadir_lat > 0]

                # Left / right swath flag
                left_or_right = IN_swath.upper()[0]
                
                # General tile reference
                tile_ref = str(abs(cur_nadir_lat)).zfill(2) + nord_or_south + "-" + left_or_right
                
                # Init L2_HR_PIXC object
                my_pixc = proc_real_pixc.l2_hr_pixc(sub_az-az_min, sub_r, classification_tab[az_indices], pixel_area[az_indices],
                                                    lat_noisy[az_indices], lon_noisy[az_indices], elevation_tab_noisy[az_indices], y[az_indices],
                                                    IN_attributes.orbit_time[nadir_az], nadir_lat_deg[nadir_az], nadir_lon_deg[nadir_az], nadir_alt[nadir_az], nadir_heading[nadir_az],
                                                    IN_attributes.x[nadir_az], IN_attributes.y[nadir_az], IN_attributes.z[nadir_az], vx[nadir_az], vy[nadir_az], vz[nadir_az], r0[nadir_az],
                                                    IN_attributes.mission_start_time, IN_attributes.cycle_duration, IN_cycle_number, IN_orbit_number, tile_ref, IN_attributes.nb_pix_range, nadir_az.size, IN_attributes.azimuth_spacing, IN_attributes.range_sampling, IN_attributes.near_range)
                
                # Update filenames with tile ref
                IN_attributes.sisimp_filenames.updateWithTileRef(tile_ref, IN_attributes.orbit_time[nadir_az[0]], IN_attributes.orbit_time[nadir_az[-1]])
                
                # Write main file
                my_pixc.write_pixc_file(IN_attributes.sisimp_filenames.pixc_file+".nc", None, True)
                
                # Write annotation file
                my_pixc.write_annotation_file(IN_attributes.sisimp_filenames.file_annot_file, IN_attributes.sisimp_filenames.pixc_file+".nc")  
                
                # Write shapefiles if asked
                if IN_attributes.create_shapefile:
                    my_pixc.write_pixc_asShp(IN_attributes.sisimp_filenames.pixc_file+"_pixc.shp")
                    my_pixc.write_tvp_asShp(IN_attributes.sisimp_filenames.pixc_file+"_tvp.shp")
                    
                # Write PIXCVec files if asked
                if IN_attributes.create_pixc_vec_river:
                    # Init PIXCVec product
                    my_pixc_vec = proc_real_pixc_vec_river.l2_hr_pixc_vec_river(sub_az, sub_r, IN_attributes.mission_start_time, IN_attributes.cycle_duration, IN_cycle_number, IN_orbit_number, tile_ref, IN_attributes.nb_pix_range, nadir_az.size)
                    # Set improved geoloc
                    my_pixc_vec.set_vectorproc(lat[az_indices], lon[az_indices], elevation_tab[az_indices])
                    # Compute river_flag
                    my_pixc_vec.set_river_lake_tag(river_flag[az_indices]-1)  # -1 to have 0=lake and 1=river
                    # Write PIXCVec file
                    my_pixc_vec.write_file(IN_attributes.sisimp_filenames.pixc_vec_river_file+".nc", None, True)
                    # Write as shapefile if asked
                    if IN_attributes.create_shapefile:
                        my_pixc_vec.write_file_asShp(IN_attributes.sisimp_filenames.pixc_vec_river_file+".shp")
            
    else:  
        my_api.printInfo("No output data file to write")   


def reproject_shapefile(IN_filename, IN_swath, IN_driver, IN_attributes):
    """
    Read the water polygon shapefile and compute polygons in radar coordinates. 
    Save the reprojected polygons in a new shapefile and return its name.

    Compute the part of water bodies polygons that is in the swath.
    This is needed to avoid folding of one swath on the other one due to
    left-range ambiguity caused by the transformation in azimuth-range.

    :param IN_filename: full path of the given shapefile
    :type IN_filename: string 
    :param IN_swath: the name of the swath 
    :type IN_swath: string ("Left" or "Right")
    :param IN_driver: OGR driver
    :type IN_driver: -
    
    :return OUT_file/Getname: full path of the shapefile with the water body polygons in radar coordinates
    :rtype OUT_filename: string
    :return OUT_swath_polygons
    :rtype OUT_swath_polygons
    """
    my_api.printInfo("[write_polygons] == reproject_shapefile ==")

    # 1 - Make swath polygons
    swath_polygon = make_swath_polygon(IN_swath, IN_attributes)
    OUT_swath_polygons = IN_attributes.swath_polygons
    OUT_swath_polygons[IN_swath] = swath_polygon

    # 2 - Select water bodies polygons in the swath
    da_shapefile = IN_driver.Open(IN_filename, 0)  # 0 = read only
    layer = da_shapefile.GetLayer()
    layer.SetSpatialFilter(swath_polygon)
    nb_features = layer.GetFeatureCount()
    
    my_api.printInfo("There are %d feature(s) crossing %s swath" % (nb_features, IN_swath))
    sys.stdout.flush()
    
    # Exit if no feature to deal with
    if nb_features == 0:
        return None, IN_attributes
    
    # 3 - Create the output shapefile
    swath_t = '%s_swath' % IN_swath
    OUT_filename = os.path.join(IN_attributes.out_dir, os.path.splitext(os.path.split(IN_filename)[1])[0] + '_tmp_radarproj_%s.shp' % swath_t)
    if os.path.exists(OUT_filename):
        IN_driver.DeleteDataSource(OUT_filename)
    dataout = IN_driver.CreateDataSource(OUT_filename)
    if dataout is None:
        my_api.printError("Could not create file")
    layerout = dataout.CreateLayer(str(os.path.splitext(os.path.split(OUT_filename)[1])[0]), None, geom_type=ogr.wkbPolygon)
    # Create necessary output fields 
    layerout.CreateField(ogr.FieldDefn(str('RIV_FLAG'), ogr.OFTInteger))
    layerout.CreateField(ogr.FieldDefn(str('HEIGHT'), ogr.OFTReal))
    layerout.CreateField(ogr.FieldDefn(str('CODE'), ogr.OFTInteger64))

    floutDefn = layerout.GetLayerDefn()
    feature_out = ogr.Feature(floutDefn)

    # 4 - Convert coordinates for each water body polygon
    range_tab = []
    OUT_near_range = None
    for polygon_index in layer:
        geom = polygon_index.GetGeometryRef()
        
        if geom is not None:  # Test geom.IsValid() not necessary
            # 4.1 - Fill RIV_FLAG flag
            if IN_attributes.compute_pixc_vec_river:
                riv_flag = polygon_index.GetField(str("RIV_FLAG"))
            else:
                riv_flag = 0
            
            # 4.2 - Create the output polygon in radar projection
            # 4.2.1 - Init output geometry
            geom_out = ogr.Geometry(ogr.wkbPolygon)
            # 4.2.2 - Compute the zone resulting of the intersection between polygon and swath
            intersection = geom.Intersection(swath_polygon) 
            # 4.2.3 - Convert polygons coordinates
            add_ring = False
            for ring in all_linear_rings(intersection):
                npoints = ring.GetPointCount()

                if npoints == 0:
                    continue  # ignore polygons completely outside the swath

                points = np.transpose(np.array(ring.GetPoints()))
                lon = points[0] * DEG2RAD
                lat = points[1] * DEG2RAD

                az, r, IN_attributes.near_range = azr_from_lonlat(lon, lat, IN_attributes)
                range_tab = np.concatenate((range_tab, r), -1)
                npoints = len(az)
                if len(az) != len(lon):
                    my_api.printDebug("Ignore polygons crossing the swath")
                    exit()
                    continue  # Ignore polygons crossing the swath
                for p in range(npoints):  # no fonction ring.SetPoints()
                    ring.SetPoint(p, az[p], r[p])
                ring.CloseRings()
                add_ring = True
                # Add the reprojected ring to the output geometry
                geom_out.AddGeometry(ring)
            # 4.2.4 - Add Output geometry
            if add_ring:
                # Add the output reprojected polygon to the output feature
                feature_out.SetGeometry(geom_out)
                # Set the RIV_FLAG field
                feature_out.SetField(str("RIV_FLAG"), riv_flag)
                # Set the HEIGHT field
                height_from_shp = False
                layerDefn = layer.GetLayerDefn()
                for i in range(layerDefn.GetFieldCount()):
                    # Test 'HEIGHT' parameter in input shapefile fields
                    if layerDefn.GetFieldDefn(i).GetName() == IN_attributes.height_name:
                        height_from_shp = True
                        feature_out.SetField(str("HEIGHT"), polygon_index.GetField(str(IN_attributes.height_name)))
                        
                    if IN_attributes.height_model == 'polynomial' or IN_attributes.height_model == 'gaussian':
                        feature_out.SetField(str("CODE"),polygon_index.GetField("code"))
                if not height_from_shp:
                    IN_attributes.height_model_a_tab = None
                # Add the output feature to the output layer
                layerout.CreateFeature(feature_out)
    IN_attributes.swath_polygons = OUT_swath_polygons
    
    return OUT_filename, IN_attributes


def make_elevation_tab(IN_az, IN_cycle_number, IN_attributes):
    """
    Make the elevation array without noise 
    
    :param IN_az: the azimuth indices
    :type IN_az: 1D-array of int 
    :param IN_cycle_number: cycle number of the currently processed orbit
    :type IN_cycle_number: int
    :param IN_attributes
    :type IN_attributes

    :return OUT_theorical_height: associated elevations
    :rtype OUT_theorical_height: 1D-array of float
    """
    return IN_attributes.height_model_a * np.sin(2*np.pi * ((IN_attributes.orbit_time[IN_az] + IN_cycle_number * IN_attributes.cycle_duration) - IN_attributes.height_model_t0) / IN_attributes.height_model_period) 


def make_swath_polygon(IN_swath, IN_attributes):
    """Make left of right swath polygon
    
    :param IN_swath 
    :type IN_swath
    """
    sign = [-1, 1][IN_swath.lower() == 'right']
    ymin = sign * IN_attributes.nr_cross_track
    ymax = sign * IN_attributes.swath_width/2

    n = len(IN_attributes.lon_init) - 4
    az = np.arange(2, n + 2, 10)
    y = ymin * np.ones(len(az))
    lon1, lat1 = math_fct.lonlat_from_azy(az, y, IN_attributes.lat_init, IN_attributes.lon_init, IN_attributes.heading_init)
    y = ymax * np.ones(len(az))
    lon2, lat2 = math_fct.lonlat_from_azy(az, y, IN_attributes.lat_init, IN_attributes.lon_init, IN_attributes.heading_init)
    lonswath = np.concatenate((lon1, lon2[::-1]))
    latswath = np.concatenate((lat1, lat2[::-1]))
    lonswath *= RAD2DEG
    latswath *= RAD2DEG

    swath_polygon = ogr.Geometry(ogr.wkbPolygon)
    ring = ogr.Geometry(ogr.wkbLinearRing)
    n = len(lonswath)
    for i in range(n):
        ring.AddPoint(lonswath[i], latswath[i])
    ring.CloseRings()
    swath_polygon.AddGeometry(ring)

    return swath_polygon


def azr_from_lonlat(IN_lon, IN_lat, IN_attributes):
    """
    Convert coordinates from lon-lat to azimuth-range for a given track
    
    :param IN_lon: longitude of points
    :type IN_lon: 1D-array of float
    :param IN_lat: latitude of points
    :type IN_lat: 1D-array of float
    :param IN_attributes
    :type IN_attributes
    
    :return OUT_az: azimuth coordinate of given points
    :rtype OUT_az: 1D-array of float
    :return OUT_r: range coordinate of given points
    :rtype OUT_r: 1D-array of float
    :return OUT_near_range
    :rtype OUT_near_range
    """
           
    # -----------
    # Preparation
    # -----------
    nr = IN_attributes.nr_cross_track
    dr = IN_attributes.range_sampling
    daz = IN_attributes.azimuth_spacing
    alt = IN_attributes.alt

    # ---------------------------------------------------------
    # Compute along-track (az) and across-track (y) coordinates
    # ---------------------------------------------------------
    # 1st iteration
    du = GEN_APPROX_RAD_EARTH * np.cos(IN_lat) * (IN_lon - math_fct.linear_extrap(IN_lat, IN_attributes.lat_init, IN_attributes.lon_init))
    lat0 = IN_lat + (du * np.sin(math_fct.linear_extrap(IN_lat, IN_attributes.lat_init, IN_attributes.heading_init)) * np.cos(math_fct.linear_extrap(IN_lat, IN_attributes.lat_init, IN_attributes.heading_init))) / GEN_APPROX_RAD_EARTH
    psi = math_fct.linear_extrap(lat0, IN_attributes.lat_init, IN_attributes.heading_init)
    y = du * np.cos(psi)  # eq (3)
    OUT_azcoord = math_fct.linear_extrap(lat0, IN_attributes.lat_init, np.arange(len(IN_attributes.lat_init)))
    lon_prec, lat_prec = math_fct.lonlat_from_azy(OUT_azcoord, y, IN_attributes.lat_init, IN_attributes.lon_init, IN_attributes.heading_init)
    
    # Next iterations
    precision = 10
    while precision >= 0.5:
        du = GEN_APPROX_RAD_EARTH * (lon_prec - IN_lon) * np.cos(IN_lat)
        dv = GEN_APPROX_RAD_EARTH * (lat_prec - IN_lat)
        az = OUT_azcoord - (du * np.sin(psi) + dv * np.cos(psi)) / daz  
        psi = math_fct.linear_extrap(az, np.arange(len(IN_attributes.lat_init)), IN_attributes.heading_init)
        last_az = OUT_azcoord
        OUT_azcoord = OUT_azcoord - (du * np.sin(psi) + dv * np.cos(psi)) / daz  
        y = y - du * np.cos(psi) + dv * np.sin(psi)
        lon_prec, lat_prec = math_fct.lonlat_from_azy(OUT_azcoord, y, IN_attributes.lat_init, IN_attributes.lon_init, IN_attributes.heading_init)
        precision = np.max(np.abs(OUT_azcoord - last_az))  # iterate until convergence
        
    # Compute range coordinate (across track)
    H = alt[OUT_azcoord.astype('i4')]
    r0 = np.sqrt((H + (nr ** 2) / (2 * GEN_APPROX_RAD_EARTH)) ** 2 + nr ** 2)
    OUT_rcoord = np.sqrt((H + (y ** 2) / (2 * GEN_APPROX_RAD_EARTH)) ** 2 + y ** 2)  # eq (5b)
    OUT_rcoord = (OUT_rcoord - r0) / dr  # eq (4)
    
    OUT_near_range = r0
    
    return OUT_azcoord, OUT_rcoord, OUT_near_range


def all_linear_rings(geom):
    """ Generator for all linear rings in a geometry """

    if geom.GetGeometryName() == 'MULTIPOLYGON':
        for polygon_index in range(geom.GetGeometryCount()):
            polygon = geom.GetGeometryRef(polygon_index)
            for line_index in range(polygon.GetGeometryCount()):
                yield polygon.GetGeometryRef(line_index)

    if geom.GetGeometryName() == 'POLYGON':
        for line_index in range(geom.GetGeometryCount()):
            yield geom.GetGeometryRef(line_index)<|MERGE_RESOLUTION|>--- conflicted
+++ resolved
@@ -381,14 +381,8 @@
 
     # 5 - Error model
 
-<<<<<<< HEAD
-    # 5.1 - Compute noise over height
-    delta_h = math_fct.calc_delta_h(angles, IN_attributes.noise_height, IN_attributes.height_bias_std)
-  
-    # 5.2 - Add residual roll error
-=======
+
     # 4.1 - Compute noise over height
-    #delta_h = math_fct.calc_delta_h(angles, IN_attributes.noise_height, IN_attributes.height_bias_std)
     if IN_attributes.dark_water.lower() == "yes" :
         delta_h=np.zeros(elevation_tab.shape)
         water_pixels=np.where(classification_tab==IN_attributes.water_flag)
@@ -396,13 +390,12 @@
         delta_h[water_pixels]=math_fct.calc_delta_h(angles[water_pixels],IN_attributes.noise_height,IN_attributes.height_bias_std)
         delta_h[dw_pixels]=math_fct.calc_delta_h(angles[dw_pixels],IN_attributes.dw_detected_noise_height,IN_attributes.height_bias_std)
         #delta_h = math_fct.calc_delta_h(angles, IN_attributes.noise_height, IN_attributes.height_bias_std)
-        print('delta_h[water_pixels]',delta_h[water_pixels])
-        print('delta_h[dw_pixels]',delta_h[dw_pixels])
+        #~ print('delta_h[water_pixels]',delta_h[water_pixels])
+        #~ print('delta_h[dw_pixels]',delta_h[dw_pixels])
     else : 
         delta_h = math_fct.calc_delta_h(angles, IN_attributes.noise_height, IN_attributes.height_bias_std)
 
     # 4.2 Add residual roll error
->>>>>>> 95fefce9
     try:
         
         roll = Roll_module(IN_attributes.roll_file)
