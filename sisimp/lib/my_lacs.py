import mathematical_function as math_fct
import numpy as np
import lib.my_api as my_api
import lib.height_model as height_model
import lib.true_height_model as true_height_model
import scipy
import time
import pyproj
import utm

from lib.my_variables import COEFF_X2, COEFF_Y2, COEFF_X, COEFF_Y, COEFF_XY, COEFF_CST, FACT_ECHELLE


class Lac:

    def __init__(self, num):
        
        self.num = num
        self.seed = int(str(time.time()).split('.')[1])
        self.hmean = None
        
    def compute_pixels_in_given_lac(self, OUT_ind_lac_data):
        self.pixels = np.where(OUT_ind_lac_data == self.num)        
    def set_hmean(self, hmean):
        self.hmean = hmean
        
class Constant_Lac(Lac):
    
    def __init__(self, num, IN_attributes, lat, IN_cycle_number):
        Lac.__init__(self, num)
        self.height_model_a = IN_attributes.height_model_a
        self.lat_init = IN_attributes.lat_init[1:-1]
        self.cycle_number = IN_cycle_number
        self.cycle_duration = IN_attributes.cycle_duration
        self.height_model_t0 = IN_attributes.height_model_t0
        self.height_model_period = IN_attributes.height_model_period
        self.orbit_time = IN_attributes.orbit_time
        
        
        self.time = math_fct.linear_extrap(lat, self.lat_init, IN_attributes.orbit_time)
        self.mode = 'orbit_time'
        
    def compute_h(self, lat, lon):
    
        if self.mode == 'az':
            self.time = math_fct.linear_extrap(lat, self.lat_init, self.orbit_time)
    
        if self.mode == 'orbit_time':
            self.mode = 'az' 
            
        return self.height_model_a * np.sin(2*np.pi * (self.time + self.cycle_number * self.cycle_duration) - self.height_model_t0) / self.height_model_period


class Reference_height_Lac(Lac):
    
<<<<<<< HEAD
    def __init__(self, num, layer, polygon_index, IN_attributes):
=======
    def __init__(self, num, polygon_index, layer, IN_attributes):
>>>>>>> 030c582e
        Lac.__init__(self, num)
        self.height_name = IN_attributes.height_name
        self.height = 0.
        for i in range(layer.GetFieldCount()):
        # Test 'HEIGHT' parameter in input shapefile fields
            if layer.GetFieldDefn(i).GetName() == self.height_name:
<<<<<<< HEAD
                self.height = polygon_index.GetField(str(self.height_name))
=======
                if polygon_index.GetField(str(self.height_name)) is not None :
                    self.height = np.float(polygon_index.GetField(str(self.height_name)))
>>>>>>> 030c582e
            
    def compute_h(self, lat, lon):
        return self.height
        
class Gaussian_Lac(Lac):
    
    def __init__(self, num, IN_attributes, lat, lon, IN_cycle_number):
        Lac.__init__(self, num)
        self.height_model_a = IN_attributes.height_model_a
        self.lat_init = IN_attributes.lat_init[1:-1]
        self.cycle_number = IN_cycle_number
        self.cycle_duration = IN_attributes.cycle_duration
        self.height_model_t0 = IN_attributes.height_model_t0
        self.height_model_period = IN_attributes.height_model_period
        self.orbit_time = IN_attributes.orbit_time
        
        self.time = math_fct.linear_extrap(lat, self.lat_init, self.orbit_time)
        self.mode = 'orbit_time'
        
        self.height_model_stdv = IN_attributes.height_model_stdv

        self.dlon =  10e-7
        self.dlat =  10e-7
        
                
        lonmin, lonmax, latmin, latmax = lon.min(), lon.max(), lat.min(), lat.max()

        taille_lon, taille_lat = np.int((lonmax-lonmin)/self.dlon), np.int((latmax-latmin)/self.dlat)
        
        self.height = height_model.generate_2d_profile_gaussian(self.dlat, latmin, latmax, self.dlon, lonmin, lonmax, self.height_model_stdv, seed = self.seed)
        print("gaussian min height",np.min(self.height))
        print("gaussian max height",np.max(self.height))
        
        self.h_interp = scipy.interpolate.RectBivariateSpline(latmin + self.dlat*np.arange(taille_lat),lonmin + self.dlon*np.arange(taille_lon),  self.height)
        
    def compute_h(self, lat, lon):
    
        if self.mode == 'az':
            self.time = math_fct.linear_extrap(lat, self.lat_init, self.orbit_time)
    
        if self.mode == 'orbit_time':
            self.mode = 'az' 
            
        h0 =  np.mean(self.height_model_a * np.sin(2*np.pi * (self.time + self.cycle_number * self.cycle_duration) - self.height_model_t0) / self.height_model_period)

        return h0 + self.h_interp.ev(lat,lon)
                
class Polynomial_Lac(Lac):
    
    def __init__(self, num, IN_attributes, lat, lon, IN_cycle_number):
        Lac.__init__(self, num)
        self.height_model_a = IN_attributes.height_model_a
        self.lat_init = IN_attributes.lat_init[1:-1]
        self.cycle_number = IN_cycle_number
        self.cycle_duration = IN_attributes.cycle_duration
        self.height_model_t0 = IN_attributes.height_model_t0
        self.height_model_period = IN_attributes.height_model_period
        self.orbit_time = IN_attributes.orbit_time
        
        self.time = math_fct.linear_extrap(lat, self.lat_init, IN_attributes.orbit_time)
        self.mode = 'orbit_time'
    
        x_c, y_c, zone_number, zone_letter = utm.from_latlon(lat[0], lon[0])
        # Convert pixel cloud to UTM (zone of the centroid)
        self.latlon = pyproj.Proj(init="epsg:4326")
        self.utm_proj = pyproj.Proj("+proj=utm +zone={}{} +ellps=WGS84 +datum=WGS84 +units=m +no_defs".format(zone_number, zone_letter))
        X, Y = pyproj.transform(self.latlon, self.utm_proj, lon, lat)                    
        k0 = np.random.randint(len(lat))
        self.X0, self.Y0 = X[k0], Y[k0]
        self.COEFF_X2 = np.random.random(1)[0] * COEFF_X2
        self.COEFF_Y2 = np.random.random(1)[0] * COEFF_Y2
        self.COEFF_X = np.random.random(1)[0] * COEFF_X
        self.COEFF_Y = np.random.random(1)[0] * COEFF_Y       
        self.COEFF_XY = np.random.random(1)[0] * COEFF_XY
        self.COEFF_CST = np.random.random(1)[0] * COEFF_CST      
        
    def compute_h(self, lat, lon):
    

        if self.mode == 'az':
            self.time = math_fct.linear_extrap(lat, self.lat_init, self.orbit_time)
    
        if self.mode == 'orbit_time':
            self.mode = 'az' 
                        
        h0 = np.mean(self.height_model_a * np.sin(2*np.pi * (self.time + self.cycle_number * self.cycle_duration) - self.height_model_t0) / self.height_model_period)
        X, Y = pyproj.transform(self.latlon, self.utm_proj, lon, lat)
<<<<<<< HEAD
        height_water = height_model.generate_2d_profile_2nd_order_list(self.X0, self.Y0, X, Y, self.COEFF_X2, self.COEFF_Y2, self.COEFF_X, self.COEFF_Y, self.COEFF_XY, self.COEFF_CST)
        
=======
        height_water = height_model.generate_2d_profile_2nd_order_list(self.X0, self.Y0, X, Y, COEFF_X2, COEFF_Y2, COEFF_X, COEFF_Y, COEFF_XY, COEFF_CST)
>>>>>>> 030c582e
        return h0 + height_water

class Height_in_file_Lac(Lac):
    # Process true height model from Kevin Larnier
    # TDB : Add security for lat lon boundaries
    # TBD : Add specific model for 1D model (river)
    def __init__(self, num, IN_attributes):
        Lac.__init__(self, num)
        self.height_name = IN_attributes.height_name
        self.trueheight_file = IN_attributes.trueheight_file
            
    def compute_h(self, lat, lon):
        true_height_model_inst = true_height_model.TrueHeightModel(self.trueheight_file, lat, lon, verbose=True)
        true_height_model_inst.apply_model()
        return true_height_model_inst.final_height
                   
                    <|MERGE_RESOLUTION|>--- conflicted
+++ resolved
@@ -53,23 +53,16 @@
 
 class Reference_height_Lac(Lac):
     
-<<<<<<< HEAD
-    def __init__(self, num, layer, polygon_index, IN_attributes):
-=======
+
     def __init__(self, num, polygon_index, layer, IN_attributes):
->>>>>>> 030c582e
         Lac.__init__(self, num)
         self.height_name = IN_attributes.height_name
         self.height = 0.
         for i in range(layer.GetFieldCount()):
         # Test 'HEIGHT' parameter in input shapefile fields
             if layer.GetFieldDefn(i).GetName() == self.height_name:
-<<<<<<< HEAD
-                self.height = polygon_index.GetField(str(self.height_name))
-=======
                 if polygon_index.GetField(str(self.height_name)) is not None :
                     self.height = np.float(polygon_index.GetField(str(self.height_name)))
->>>>>>> 030c582e
             
     def compute_h(self, lat, lon):
         return self.height
@@ -157,12 +150,8 @@
                         
         h0 = np.mean(self.height_model_a * np.sin(2*np.pi * (self.time + self.cycle_number * self.cycle_duration) - self.height_model_t0) / self.height_model_period)
         X, Y = pyproj.transform(self.latlon, self.utm_proj, lon, lat)
-<<<<<<< HEAD
         height_water = height_model.generate_2d_profile_2nd_order_list(self.X0, self.Y0, X, Y, self.COEFF_X2, self.COEFF_Y2, self.COEFF_X, self.COEFF_Y, self.COEFF_XY, self.COEFF_CST)
-        
-=======
-        height_water = height_model.generate_2d_profile_2nd_order_list(self.X0, self.Y0, X, Y, COEFF_X2, COEFF_Y2, COEFF_X, COEFF_Y, COEFF_XY, COEFF_CST)
->>>>>>> 030c582e
+
         return h0 + height_water
 
 class Height_in_file_Lac(Lac):
