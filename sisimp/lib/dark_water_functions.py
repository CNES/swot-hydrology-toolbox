--- conflicted
+++ resolved
@@ -77,16 +77,9 @@
             size_x = maxx-minx+1
 
             #Simulate non detected dark water
-<<<<<<< HEAD
             
             lcorr_ = np.int(scale_factor*(size_y+size_x)/2.)
             if lcorr_ == 0:
-=======
-            #calculate correlation length value 
-            lcorr_ = scale_factor*(size_y+size_x)/2.
-            # lcorr cannot be 0 because to avoid a divide by zero error in the gaussian model
-            if lcorr_ == 0 or int(lcorr_)== 0 :
->>>>>>> 5b85b327
                 lcorr_ = 1
                 
             profile_2d = height_model.generate_2d_profile_gaussian(1, minx, maxx+1, 1, miny, maxy+1,1, plot = False, lcorr = lcorr_, seed = seedvalue)
