--- conflicted
+++ resolved
@@ -28,16 +28,10 @@
 ## Associated RiverObs version
 The RiverObs version compatible with the master branch of the swot-hydrology-toolbox is :
 
-<<<<<<< HEAD
-commit 10199d47cce881f70bd46178a05d132d3a0534ab
-Merge: 8b9a57e ac1c0e4
-Author: Alex Fore <Alexander.Fore@jpl.nasa.gov>
-=======
 * commit 10199d47cce881f70bd46178a05d132d3a0534ab
 * Merge: 8b9a57e ac1c0e4
 * Author: Alex Fore <Alexander.Fore@jpl.nasa.gov>
 * Date:   Wed Jan 16 07:30:51 2019 -0800
->>>>>>> 96c5922e
 
 
 ## Caveats
